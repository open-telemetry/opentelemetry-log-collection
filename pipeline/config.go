// Copyright The OpenTelemetry Authors
//
// Licensed under the Apache License, Version 2.0 (the "License");
// you may not use this file except in compliance with the License.
// You may obtain a copy of the License at
//
//     http://www.apache.org/licenses/LICENSE-2.0
//
// Unless required by applicable law or agreed to in writing, software
// distributed under the License is distributed on an "AS IS" BASIS,
// WITHOUT WARRANTIES OR CONDITIONS OF ANY KIND, either express or implied.
// See the License for the specific language governing permissions and
// limitations under the License.

package pipeline

import (
	"fmt"

	"github.com/open-telemetry/opentelemetry-log-collection/operator"
)

// Config is the configuration of a pipeline.
type Config []operator.Config

// BuildOperators builds the operators from the list of configs into operators.
<<<<<<< HEAD
func (c Config) BuildOperators(bc operator.BuildContext) ([]operator.Operator, error) {
	operators := make([]operator.Operator, 0, len(c))

	err := dedeplucateIDs(c)
	if err != nil {
		return nil, err
	}

	// buildsMulti is used for storing a key of the Builder that builds multiple operators.
	// The map is then used in SetOutputIDs to assign the output value of any ops pointing to the Builder as their output to the first operator in said Builder.
	buildsMulti := make(map[string]string)
=======
func (c Config) BuildOperators(bc operator.BuildContext, defaultOperator operator.Operator) ([]operator.Operator, error) {
	// buildsMulti's key represents an operator's ID that builds multiple operators, e.g. Plugins.
	// the value is the plugin's first operator's ID.
	buildsMulti := make(map[string]string)
	operators := make([]operator.Operator, 0, len(c))
>>>>>>> 0e52f2f1
	for _, builder := range c {
		op, err := builder.Build(bc)
		if err != nil {
			return nil, err
		}

		if builder.BuildsMultipleOps() {
			buildsMulti[bc.PrependNamespace(builder.ID())] = op[0].ID()
		}
		operators = append(operators, op...)
	}
<<<<<<< HEAD
	SetOutputIDs(operators, buildsMulti)
=======

	if defaultOperator != nil && operators[len(operators)-1].CanOutput() {
		operators = append(operators, defaultOperator)
	}

	if err := SetOutputIDs(operators, buildsMulti); err != nil {
		return nil, err
	}
>>>>>>> 0e52f2f1

	return operators, nil
}

func dedeplucateIDs(ops []operator.Config) error {
	typeMap := make(map[string]int)
	for _, op := range ops {
		if op.ID() != op.Type() {
			continue
		}

		if typeMap[op.Type()] == 0 {
			typeMap[op.Type()]++
			continue
		}
		newID := fmt.Sprintf("%s%d", op.Type(), typeMap[op.Type()])
		for i := 0; i < len(ops); i++ {
			if ops[i].ID() == newID {
				typeMap[op.Type()]++
				newID = fmt.Sprintf("%s%d", op.Type(), typeMap[op.Type()])
				i = 0
				continue
			}
		}

		err := op.SetID(newID)
		if err != nil {
			return err
		}
		typeMap[op.Type()]++
	}
	return nil
}

// BuildPipeline will build a pipeline from the config.
func (c Config) BuildPipeline(bc operator.BuildContext, defaultOperator operator.Operator) (*DirectedPipeline, error) {
	operators, err := c.BuildOperators(bc, defaultOperator)
	if err != nil {
		return nil, err
	}

	return NewDirectedPipeline(operators)
}

// SetOutputIDs Loops through all the operators and sets a default output to the next operator in the slice.
// Additionally, if the output is set to a plugin, it sets the output to the first operator in the plugins pipeline.
func SetOutputIDs(operators []operator.Operator, buildsMulti map[string]string) error {
	for i, op := range operators {
<<<<<<< HEAD
=======
		// because no output is specified at this point for the last operator,
		// it will always be empty and there is nothing after it to automatically point towards, so we break the loop
>>>>>>> 0e52f2f1
		if i+1 == len(operators) {
			break
		}

		if len(op.GetOutputIDs()) == 0 {
			op.SetOutputIDs([]string{operators[i+1].ID()})
			continue
		}

<<<<<<< HEAD
		// Check if there are any plugins within the outputIDs of the operator. If there is, change the output to be the first op in the plugin
=======
		// Check if there are any plugins within the outputIDs of the operator. If there are, change the output to be the first op in the plugin
>>>>>>> 0e52f2f1
		allOutputs := []string{}
		pluginFound := false
		for _, id := range op.GetOutputIDs() {
			if pid, ok := buildsMulti[id]; ok {
				id = pid
				pluginFound = true
			}
			allOutputs = append(allOutputs, id)
		}

		if pluginFound {
			op.SetOutputIDs(allOutputs)
		}
	}
	return nil
}<|MERGE_RESOLUTION|>--- conflicted
+++ resolved
@@ -24,25 +24,11 @@
 type Config []operator.Config
 
 // BuildOperators builds the operators from the list of configs into operators.
-<<<<<<< HEAD
-func (c Config) BuildOperators(bc operator.BuildContext) ([]operator.Operator, error) {
-	operators := make([]operator.Operator, 0, len(c))
-
-	err := dedeplucateIDs(c)
-	if err != nil {
-		return nil, err
-	}
-
-	// buildsMulti is used for storing a key of the Builder that builds multiple operators.
-	// The map is then used in SetOutputIDs to assign the output value of any ops pointing to the Builder as their output to the first operator in said Builder.
-	buildsMulti := make(map[string]string)
-=======
 func (c Config) BuildOperators(bc operator.BuildContext, defaultOperator operator.Operator) ([]operator.Operator, error) {
 	// buildsMulti's key represents an operator's ID that builds multiple operators, e.g. Plugins.
 	// the value is the plugin's first operator's ID.
 	buildsMulti := make(map[string]string)
 	operators := make([]operator.Operator, 0, len(c))
->>>>>>> 0e52f2f1
 	for _, builder := range c {
 		op, err := builder.Build(bc)
 		if err != nil {
@@ -54,9 +40,6 @@
 		}
 		operators = append(operators, op...)
 	}
-<<<<<<< HEAD
-	SetOutputIDs(operators, buildsMulti)
-=======
 
 	if defaultOperator != nil && operators[len(operators)-1].CanOutput() {
 		operators = append(operators, defaultOperator)
@@ -65,7 +48,6 @@
 	if err := SetOutputIDs(operators, buildsMulti); err != nil {
 		return nil, err
 	}
->>>>>>> 0e52f2f1
 
 	return operators, nil
 }
@@ -114,11 +96,8 @@
 // Additionally, if the output is set to a plugin, it sets the output to the first operator in the plugins pipeline.
 func SetOutputIDs(operators []operator.Operator, buildsMulti map[string]string) error {
 	for i, op := range operators {
-<<<<<<< HEAD
-=======
 		// because no output is specified at this point for the last operator,
 		// it will always be empty and there is nothing after it to automatically point towards, so we break the loop
->>>>>>> 0e52f2f1
 		if i+1 == len(operators) {
 			break
 		}
@@ -128,11 +107,7 @@
 			continue
 		}
 
-<<<<<<< HEAD
-		// Check if there are any plugins within the outputIDs of the operator. If there is, change the output to be the first op in the plugin
-=======
 		// Check if there are any plugins within the outputIDs of the operator. If there are, change the output to be the first op in the plugin
->>>>>>> 0e52f2f1
 		allOutputs := []string{}
 		pluginFound := false
 		for _, id := range op.GetOutputIDs() {
