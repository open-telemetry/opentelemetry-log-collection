// Copyright The OpenTelemetry Authors
//
// Licensed under the Apache License, Version 2.0 (the "License");
// you may not use this file except in compliance with the License.
// You may obtain a copy of the License at
//
//     http://www.apache.org/licenses/LICENSE-2.0
//
// Unless required by applicable law or agreed to in writing, software
// distributed under the License is distributed on an "AS IS" BASIS,
// WITHOUT WARRANTIES OR CONDITIONS OF ANY KIND, either express or implied.
// See the License for the specific language governing permissions and
// limitations under the License.

package file

import (
	"context"
	"fmt"
	"io/ioutil"
	"os"
	"path/filepath"
	"strconv"
	"sync"
	"testing"
	"time"

	"github.com/stretchr/testify/require"

	"github.com/open-telemetry/opentelemetry-log-collection/entry"
	"github.com/open-telemetry/opentelemetry-log-collection/operator/helper"
	"github.com/open-telemetry/opentelemetry-log-collection/testutil"
)

func TestCleanStop(t *testing.T) {
	t.Parallel()
	t.Skip(`Skipping due to goroutine leak in opencensus.
See this issue for details: https://github.com/census-instrumentation/opencensus-go/issues/1191#issuecomment-610440163`)
	// defer goleak.VerifyNone(t)

	operator, _, tempDir := newTestFileOperator(t, nil, nil)
	_ = openTemp(t, tempDir)
	err := operator.Start(testutil.NewMockPersister("test"))
	require.NoError(t, err)
	operator.Stop()
}

// AddFields tests that the `file.name` and `file.path` fields are included
// when IncludeFileName and IncludeFilePath are set to true
func TestAddFileFields(t *testing.T) {
	t.Parallel()
	operator, logReceived, tempDir := newTestFileOperator(t, func(cfg *InputConfig) {
		cfg.IncludeFileName = true
		cfg.IncludeFilePath = true
	}, nil)

	// Create a file, then start
	temp := openTemp(t, tempDir)
	writeString(t, temp, "testlog\n")

	require.NoError(t, operator.Start(testutil.NewMockPersister("test")))
	defer operator.Stop()

	e := waitForOne(t, logReceived)
	require.Equal(t, filepath.Base(temp.Name()), e.Attributes["file.name"])
	require.Equal(t, temp.Name(), e.Attributes["file.path"])
}

// AddFileResolvedFields tests that the `file.name.resolved` and `file.path.resolved` fields are included
// when IncludeFileNameResolved and IncludeFilePathResolved are set to true
func TestAddFileResolvedFields(t *testing.T) {
	t.Parallel()
	operator, logReceived, tempDir := newTestFileOperator(t, func(cfg *InputConfig) {
		cfg.IncludeFileName = true
		cfg.IncludeFilePath = true
		cfg.IncludeFileNameResolved = true
		cfg.IncludeFilePathResolved = true
	}, nil)

	// Create temp dir with log file
	dir, err := ioutil.TempDir("", "")
	require.NoError(t, err)

	file, err := ioutil.TempFile(dir, "")
	require.NoError(t, err)

	// Create symbolic link in monitored directory
	symLinkPath := filepath.Join(tempDir, "symlink")
	err = os.Symlink(file.Name(), symLinkPath)
	require.NoError(t, err)

	// Populate data
	writeString(t, file, "testlog\n")

	// Resolve path
	real, err := filepath.EvalSymlinks(file.Name())
	require.NoError(t, err)
	resolved, err := filepath.Abs(real)
	require.NoError(t, err)

<<<<<<< HEAD
	cases := []struct {
		name             string
		modifyBaseConfig func(*InputConfig)
		errorRequirement require.ErrorAssertionFunc
		validate         func(*testing.T, *InputOperator)
	}{
		{
			"Basic",
			func(f *InputConfig) {},
			require.NoError,
			func(t *testing.T, f *InputOperator) {
				require.Equal(t, f.OutputOperators[0], fakeOutput)
				require.Equal(t, f.Include, []string{"/var/log/testpath.*"})
				require.Equal(t, f.FilePathField, entry.NewNilField())
				require.Equal(t, f.FileNameField, entry.NewAttributeField("file_name"))
				require.Equal(t, f.PollInterval, 10*time.Millisecond)
			},
		},
		{
			"BadIncludeGlob",
			func(f *InputConfig) {
				f.Include = []string{"["}
			},
			require.Error,
			nil,
		},
		{
			"BadExcludeGlob",
			func(f *InputConfig) {
				f.Include = []string{"["}
			},
			require.Error,
			nil,
		},
		{
			"MultilineConfiguredStartAndEndPatterns",
			func(f *InputConfig) {
				f.Multiline = helper.MultilineConfig{
					LineEndPattern:   "Exists",
					LineStartPattern: "Exists",
				}
			},
			require.Error,
			nil,
		},
		{
			"MultilineConfiguredStartPattern",
			func(f *InputConfig) {
				f.Multiline = helper.MultilineConfig{
					LineStartPattern: "START.*",
				}
			},
			require.NoError,
			func(t *testing.T, f *InputOperator) {},
		},
		{
			"MultilineConfiguredEndPattern",
			func(f *InputConfig) {
				f.Multiline = helper.MultilineConfig{
					LineEndPattern: "END.*",
				}
			},
			require.NoError,
			func(t *testing.T, f *InputOperator) {},
		},
		{
			"InvalidEncoding",
			func(f *InputConfig) {
				f.Encoding = helper.EncodingConfig{Encoding: "UTF-3233"}
			},
			require.Error,
			nil,
		},
		{
			"LineStartAndEnd",
			func(f *InputConfig) {
				f.Multiline = helper.MultilineConfig{
					LineStartPattern: ".*",
					LineEndPattern:   ".*",
				}
			},
			require.Error,
			nil,
		},
		{
			"NoLineStartOrEnd",
			func(f *InputConfig) {
				f.Multiline = helper.MultilineConfig{}
			},
			require.NoError,
			func(t *testing.T, f *InputOperator) {},
		},
		{
			"InvalidLineStartRegex",
			func(f *InputConfig) {
				f.Multiline = helper.MultilineConfig{
					LineStartPattern: "(",
				}
			},
			require.Error,
			nil,
		},
		{
			"InvalidLineEndRegex",
			func(f *InputConfig) {
				f.Multiline = helper.MultilineConfig{
					LineEndPattern: "(",
				}
			},
			require.Error,
			nil,
		},
		{
			"NopMultilineError",
			func(f *InputConfig) {
				f.Multiline = helper.MultilineConfig{
					LineEndPattern: "(",
				}
				f.Encoding = helper.EncodingConfig{Encoding: "Nop"}
			},
			require.Error,
			nil,
		},
	}
=======
	require.NoError(t, operator.Start(testutil.NewMockPersister("test")))
	defer operator.Stop()
>>>>>>> 0e52f2f1

	e := waitForOne(t, logReceived)
	require.Equal(t, filepath.Base(symLinkPath), e.Attributes["file.name"])
	require.Equal(t, symLinkPath, e.Attributes["file.path"])
	require.Equal(t, filepath.Base(resolved), e.Attributes["file.name.resolved"])
	require.Equal(t, resolved, e.Attributes["file.path.resolved"])

	// Clean up (linux based host)
	// Ignore error on windows host (The process cannot access the file because it is being used by another process.)
	os.RemoveAll(dir)
}

// AddFileResolvedFields tests that the `file.name.resolved` and `file.path.resolved` fields are included
// when IncludeFileNameResolved and IncludeFilePathResolved are set to true and underlaying symlink change
// Scenario:
// monitored file (symlink) -> middleSymlink -> file_1
// monitored file (symlink) -> middleSymlink -> file_2
func TestAddFileResolvedFieldsWithChangeOfSymlinkTarget(t *testing.T) {
	t.Parallel()
	operator, logReceived, tempDir := newTestFileOperator(t, func(cfg *InputConfig) {
		cfg.IncludeFileName = true
		cfg.IncludeFilePath = true
		cfg.IncludeFileNameResolved = true
		cfg.IncludeFilePathResolved = true
	}, nil)

	// Create temp dir with log file
	dir, err := ioutil.TempDir("", "")
	require.NoError(t, err)

	file1, err := ioutil.TempFile(dir, "")
	require.NoError(t, err)

	file2, err := ioutil.TempFile(dir, "")
	require.NoError(t, err)

	// Resolve paths
	real1, err := filepath.EvalSymlinks(file1.Name())
	require.NoError(t, err)
	resolved1, err := filepath.Abs(real1)
	require.NoError(t, err)

	real2, err := filepath.EvalSymlinks(file2.Name())
	require.NoError(t, err)
	resolved2, err := filepath.Abs(real2)
	require.NoError(t, err)

	// Create symbolic link in monitored directory
	// symLinkPath(target of file input) -> middleSymLinkPath -> file1
	middleSymLinkPath := filepath.Join(dir, "symlink")
	symLinkPath := filepath.Join(tempDir, "symlink")
	err = os.Symlink(file1.Name(), middleSymLinkPath)
	require.NoError(t, err)
	err = os.Symlink(middleSymLinkPath, symLinkPath)
	require.NoError(t, err)

	// Populate data
	writeString(t, file1, "testlog\n")

	require.NoError(t, operator.Start(testutil.NewMockPersister("test")))
	defer operator.Stop()

	e := waitForOne(t, logReceived)
	require.Equal(t, filepath.Base(symLinkPath), e.Attributes["file.name"])
	require.Equal(t, symLinkPath, e.Attributes["file.path"])
	require.Equal(t, filepath.Base(resolved1), e.Attributes["file.name.resolved"])
	require.Equal(t, resolved1, e.Attributes["file.path.resolved"])

	// Change middleSymLink to point to file2
	err = os.Remove(middleSymLinkPath)
	require.NoError(t, err)
	err = os.Symlink(file2.Name(), middleSymLinkPath)
	require.NoError(t, err)

	// Populate data (different content due to fingerprint)
	writeString(t, file2, "testlog2\n")

	e = waitForOne(t, logReceived)
	require.Equal(t, filepath.Base(symLinkPath), e.Attributes["file.name"])
	require.Equal(t, symLinkPath, e.Attributes["file.path"])
	require.Equal(t, filepath.Base(resolved2), e.Attributes["file.name.resolved"])
	require.Equal(t, resolved2, e.Attributes["file.path.resolved"])

	// Clean up (linux based host)
	// Ignore error on windows host (The process cannot access the file because it is being used by another process.)
	os.RemoveAll(dir)
}

// ReadExistingLogs tests that, when starting from beginning, we
// read all the lines that are already there
func TestReadExistingLogs(t *testing.T) {
	t.Parallel()
	operator, logReceived, tempDir := newTestFileOperator(t, nil, nil)

	// Create a file, then start
	temp := openTemp(t, tempDir)
	writeString(t, temp, "testlog1\ntestlog2\n")

	require.NoError(t, operator.Start(testutil.NewMockPersister("test")))
	defer operator.Stop()

	waitForMessage(t, logReceived, "testlog1")
	waitForMessage(t, logReceived, "testlog2")
}

// TestReadUsingNopEncoding tests when nop encoding is set, that the splitfunction returns all bytes unchanged.
func TestReadUsingNopEncoding(t *testing.T) {
	t.Parallel()
	operator, logReceived, tempDir := newTestFileOperator(t, nil, nil)
	operator.SplitFunc = helper.SplitNone()
	// Create a file, then start
	temp := openTemp(t, tempDir)
	writeString(t, temp, "testlog1\ntestlog2\n")

	require.NoError(t, operator.Start(testutil.NewMockPersister("test")))
	defer operator.Stop()

	waitForMessage(t, logReceived, "testlog1\ntestlog2\n")
}

// ReadNewLogs tests that, after starting, if a new file is created
// all the entries in that file are read from the beginning
func TestReadNewLogs(t *testing.T) {
	t.Parallel()
	operator, logReceived, tempDir := newTestFileOperator(t, nil, nil)
	operator.persister = testutil.NewMockPersister("test")

	// Poll once so we know this isn't a new file
	operator.poll(context.Background())
	defer operator.Stop()

	// Create a new file
	temp := openTemp(t, tempDir)
	writeString(t, temp, "testlog\n")

	// Poll a second time after the file has been created
	operator.poll(context.Background())

	// Expect the message to come through
	waitForMessage(t, logReceived, "testlog")
}

// ReadExistingAndNewLogs tests that, on startup, if start_at
// is set to `beginning`, we read the logs that are there, and
// we read any additional logs that are written after startup
func TestReadExistingAndNewLogs(t *testing.T) {
	t.Parallel()
	operator, logReceived, tempDir := newTestFileOperator(t, nil, nil)
	operator.persister = testutil.NewMockPersister("test")
	defer operator.Stop()

	// Start with a file with an entry in it, and expect that entry
	// to come through when we poll for the first time
	temp := openTemp(t, tempDir)
	writeString(t, temp, "testlog1\n")
	operator.poll(context.Background())
	waitForMessage(t, logReceived, "testlog1")

	// Write a second entry, and expect that entry to come through
	// as well
	writeString(t, temp, "testlog2\n")
	operator.poll(context.Background())
	waitForMessage(t, logReceived, "testlog2")
}

// StartAtEnd tests that when `start_at` is configured to `end`,
// we don't read any entries that were in the file before startup
func TestStartAtEnd(t *testing.T) {
	t.Parallel()
	operator, logReceived, tempDir := newTestFileOperator(t, func(cfg *InputConfig) {
		cfg.StartAt = "end"
	}, nil)
	operator.persister = testutil.NewMockPersister("test")
	defer operator.Stop()

	temp := openTemp(t, tempDir)
	writeString(t, temp, "testlog1\n")

	// Expect no entries on the first poll
	operator.poll(context.Background())
	expectNoMessages(t, logReceived)

	// Expect any new entries after the first poll
	writeString(t, temp, "testlog2\n")
	operator.poll(context.Background())
	waitForMessage(t, logReceived, "testlog2")
}

// StartAtEndNewFile tests that when `start_at` is configured to `end`,
// a file created after the operator has been started is read from the
// beginning
func TestStartAtEndNewFile(t *testing.T) {
	t.Parallel()
	operator, logReceived, tempDir := newTestFileOperator(t, nil, nil)
	operator.persister = testutil.NewMockPersister("test")
	operator.startAtBeginning = false
	defer operator.Stop()

	operator.poll(context.Background())
	temp := openTemp(t, tempDir)
	writeString(t, temp, "testlog1\ntestlog2\n")

	operator.poll(context.Background())
	waitForMessage(t, logReceived, "testlog1")
	waitForMessage(t, logReceived, "testlog2")
}

// NoNewline tests that an entry will still be sent eventually
// even if the file doesn't end in a newline
func TestNoNewline(t *testing.T) {
	t.Parallel()
	operator, logReceived, tempDir := newTestFileOperator(t, func(cfg *InputConfig) {
		cfg.Splitter = helper.NewSplitterConfig()
		cfg.Splitter.Flusher.Period.Duration = time.Nanosecond
	}, nil)

	temp := openTemp(t, tempDir)
	writeString(t, temp, "testlog1\ntestlog2")

	require.NoError(t, operator.Start(testutil.NewMockPersister("test")))
	defer operator.Stop()

	waitForMessage(t, logReceived, "testlog1")
	waitForMessage(t, logReceived, "testlog2")
}

// SkipEmpty tests that the any empty lines are skipped
func TestSkipEmpty(t *testing.T) {
	t.Parallel()
	operator, logReceived, tempDir := newTestFileOperator(t, nil, nil)

	temp := openTemp(t, tempDir)
	writeString(t, temp, "testlog1\n\ntestlog2\n")

	require.NoError(t, operator.Start(testutil.NewMockPersister("test")))
	defer operator.Stop()

	waitForMessage(t, logReceived, "testlog1")
	waitForMessage(t, logReceived, "testlog2")
}

// SplitWrite tests a line written in two writes
// close together still is read as a single entry
func TestSplitWrite(t *testing.T) {
	t.Parallel()
	operator, logReceived, tempDir := newTestFileOperator(t, nil, nil)
	operator.persister = testutil.NewMockPersister("test")
	defer operator.Stop()

	temp := openTemp(t, tempDir)
	writeString(t, temp, "testlog1")

	operator.poll(context.Background())

	writeString(t, temp, "testlog2\n")

	operator.poll(context.Background())
	waitForMessage(t, logReceived, "testlog1testlog2")
}

func TestDecodeBufferIsResized(t *testing.T) {
	t.Parallel()
	operator, logReceived, tempDir := newTestFileOperator(t, nil, nil)

	require.NoError(t, operator.Start(testutil.NewMockPersister("test")))
	defer operator.Stop()

	temp := openTemp(t, tempDir)
	expected := stringWithLength(1<<12 + 1)
	writeString(t, temp, expected+"\n")

	waitForMessage(t, logReceived, expected)
}

func TestMultiFileSimple(t *testing.T) {
	t.Parallel()
	operator, logReceived, tempDir := newTestFileOperator(t, nil, nil)

	temp1 := openTemp(t, tempDir)
	temp2 := openTemp(t, tempDir)

	writeString(t, temp1, "testlog1\n")
	writeString(t, temp2, "testlog2\n")

	require.NoError(t, operator.Start(testutil.NewMockPersister("test")))
	defer operator.Stop()

	waitForMessages(t, logReceived, []string{"testlog1", "testlog2"})
}

func TestMultiFileParallel_PreloadedFiles(t *testing.T) {
	t.Parallel()

	getMessage := func(f, m int) string { return fmt.Sprintf("file %d, message %d", f, m) }

	operator, logReceived, tempDir := newTestFileOperator(t, nil, nil)

	numFiles := 10
	numMessages := 100

	expected := make([]string, 0, numFiles*numMessages)
	for i := 0; i < numFiles; i++ {
		for j := 0; j < numMessages; j++ {
			expected = append(expected, getMessage(i, j))
		}
	}

	var wg sync.WaitGroup
	for i := 0; i < numFiles; i++ {
		temp := openTemp(t, tempDir)
		wg.Add(1)
		go func(tf *os.File, f int) {
			defer wg.Done()
			for j := 0; j < numMessages; j++ {
				writeString(t, tf, getMessage(f, j)+"\n")
			}
		}(temp, i)
	}

	require.NoError(t, operator.Start(testutil.NewMockPersister("test")))
	defer operator.Stop()

	waitForMessages(t, logReceived, expected)
	wg.Wait()
}

func TestMultiFileParallel_LiveFiles(t *testing.T) {
	t.Parallel()

	getMessage := func(f, m int) string { return fmt.Sprintf("file %d, message %d", f, m) }

	operator, logReceived, tempDir := newTestFileOperator(t, nil, nil)

	numFiles := 10
	numMessages := 100

	expected := make([]string, 0, numFiles*numMessages)
	for i := 0; i < numFiles; i++ {
		for j := 0; j < numMessages; j++ {
			expected = append(expected, getMessage(i, j))
		}
	}

	require.NoError(t, operator.Start(testutil.NewMockPersister("test")))
	defer operator.Stop()

	temps := make([]*os.File, 0, numFiles)
	for i := 0; i < numFiles; i++ {
		temps = append(temps, openTemp(t, tempDir))
	}

	var wg sync.WaitGroup
	for i, temp := range temps {
		wg.Add(1)
		go func(tf *os.File, f int) {
			defer wg.Done()
			for j := 0; j < numMessages; j++ {
				writeString(t, tf, getMessage(f, j)+"\n")
			}
		}(temp, i)
	}

	waitForMessages(t, logReceived, expected)
	wg.Wait()
}

// OffsetsAfterRestart tests that a operator is able to load
// its offsets after a restart
func TestOffsetsAfterRestart(t *testing.T) {
	t.Parallel()
	operator, logReceived, tempDir := newTestFileOperator(t, nil, nil)
	persister := testutil.NewMockPersister("test")

	temp1 := openTemp(t, tempDir)
	writeString(t, temp1, "testlog1\n")

	// Start the operator and expect a message
	require.NoError(t, operator.Start(persister))
	defer operator.Stop()
	waitForMessage(t, logReceived, "testlog1")

	// Restart the operator. Stop and build a new
	// one to guarantee freshness
	require.NoError(t, operator.Stop())
	require.NoError(t, operator.Start(persister))

	// Write a new log and expect only that log
	writeString(t, temp1, "testlog2\n")
	waitForMessage(t, logReceived, "testlog2")
}

func TestOffsetsAfterRestart_BigFiles(t *testing.T) {
	t.Parallel()
	operator, logReceived, tempDir := newTestFileOperator(t, nil, nil)
	persister := testutil.NewMockPersister("test")

	log1 := stringWithLength(2000)
	log2 := stringWithLength(2000)

	temp1 := openTemp(t, tempDir)
	writeString(t, temp1, log1+"\n")

	// Start the operator
	require.NoError(t, operator.Start(persister))
	defer operator.Stop()
	waitForMessage(t, logReceived, log1)

	// Restart the operator
	require.NoError(t, operator.Stop())
	require.NoError(t, operator.Start(persister))

	writeString(t, temp1, log2+"\n")
	waitForMessage(t, logReceived, log2)
}

func TestOffsetsAfterRestart_BigFilesWrittenWhileOff(t *testing.T) {
	t.Parallel()
	operator, logReceived, tempDir := newTestFileOperator(t, nil, nil)
	persister := testutil.NewMockPersister("test")

	log1 := stringWithLength(2000)
	log2 := stringWithLength(2000)

	temp := openTemp(t, tempDir)
	writeString(t, temp, log1+"\n")

	// Start the operator and expect the first message
	require.NoError(t, operator.Start(persister))
	defer operator.Stop()
	waitForMessage(t, logReceived, log1)

	// Stop the operator and write a new message
	require.NoError(t, operator.Stop())
	writeString(t, temp, log2+"\n")

	// Start the operator and expect the message
	require.NoError(t, operator.Start(persister))
	waitForMessage(t, logReceived, log2)
}

func TestManyLogsDelivered(t *testing.T) {
	t.Parallel()
	operator, logReceived, tempDir := newTestFileOperator(t, nil, nil)

	count := 1000
	expectedMessages := make([]string, 0, count)
	for i := 0; i < count; i++ {
		expectedMessages = append(expectedMessages, strconv.Itoa(i))
	}

	// Start the operator
	require.NoError(t, operator.Start(testutil.NewMockPersister("test")))
	defer operator.Stop()

	// Write lots of logs
	temp := openTemp(t, tempDir)
	for _, message := range expectedMessages {
		temp.WriteString(message + "\n")
	}

	// Expect each of them to come through once
	for _, message := range expectedMessages {
		waitForMessage(t, logReceived, message)
	}
	expectNoMessages(t, logReceived)
}

func TestFileBatching(t *testing.T) {
	t.Parallel()

	files := 100
	linesPerFile := 10
	maxConcurrentFiles := 20
	maxBatchFiles := maxConcurrentFiles / 2

	expectedBatches := files / maxBatchFiles // assumes no remainder
	expectedLinesPerBatch := maxBatchFiles * linesPerFile

	expectedMessages := make([]string, 0, files*linesPerFile)
	actualMessages := make([]string, 0, files*linesPerFile)

	operator, logReceived, tempDir := newTestFileOperator(t,
		func(cfg *InputConfig) {
			cfg.MaxConcurrentFiles = maxConcurrentFiles
		},
		func(out *testutil.FakeOutput) {
			out.Received = make(chan *entry.Entry, expectedLinesPerBatch*2)
		},
	)
	operator.persister = testutil.NewMockPersister("test")
	defer operator.Stop()

	temps := make([]*os.File, 0, files)
	for i := 0; i < files; i++ {
		temps = append(temps, openTemp(t, tempDir))
	}

	// Write logs to each file
	for i, temp := range temps {
		for j := 0; j < linesPerFile; j++ {
			message := fmt.Sprintf("%s %d %d", stringWithLength(100), i, j)
			temp.WriteString(message + "\n")
			expectedMessages = append(expectedMessages, message)
		}
	}

	for b := 0; b < expectedBatches; b++ {
		// poll once so we can validate that files were batched
		operator.poll(context.Background())
		actualMessages = append(actualMessages, waitForN(t, logReceived, expectedLinesPerBatch)...)
	}

	require.ElementsMatch(t, expectedMessages, actualMessages)

	// Write more logs to each file so we can validate that all files are still known
	for i, temp := range temps {
		for j := 0; j < linesPerFile; j++ {
			message := fmt.Sprintf("%s %d %d", stringWithLength(20), i, j)
			temp.WriteString(message + "\n")
			expectedMessages = append(expectedMessages, message)
		}
	}

	for b := 0; b < expectedBatches; b++ {
		// poll once so we can validate that files were batched
		operator.poll(context.Background())
		actualMessages = append(actualMessages, waitForN(t, logReceived, expectedLinesPerBatch)...)
	}

	require.ElementsMatch(t, expectedMessages, actualMessages)
}

func TestFileReader_FingerprintUpdated(t *testing.T) {
	t.Parallel()

	operator, logReceived, tempDir := newTestFileOperator(t, nil, nil)
	defer operator.Stop()

	temp := openTemp(t, tempDir)
	tempCopy := openFile(t, temp.Name())
	fp, err := operator.NewFingerprint(temp)
	require.NoError(t, err)

	splitter, err := operator.getMultiline()
	require.NoError(t, err)

	reader, err := operator.NewReader(temp.Name(), tempCopy, fp, splitter)
	require.NoError(t, err)
	defer reader.Close()

	writeString(t, temp, "testlog1\n")
	reader.ReadToEnd(context.Background())
	waitForMessage(t, logReceived, "testlog1")
	require.Equal(t, []byte("testlog1\n"), reader.Fingerprint.FirstBytes)
}

// Test that a fingerprint:
// - Starts empty
// - Updates as a file is read
// - Stops updating when the max fingerprint size is reached
// - Stops exactly at max fingerprint size, regardless of content
func TestFingerprintGrowsAndStops(t *testing.T) {
	t.Parallel()

	// Use a number with many factors.
	// Sometimes fingerprint length will align with
	// the end of a line, sometimes not. Test both.
	maxFP := 360

	// Use prime numbers to ensure variation in
	// whether or not they are factors of maxFP
	lineLens := []int{3, 5, 7, 11, 13, 17, 19, 23, 27}

	for _, lineLen := range lineLens {
		t.Run(fmt.Sprintf("%d", lineLen), func(t *testing.T) {
			t.Parallel()
			operator, _, tempDir := newTestFileOperator(t, func(cfg *InputConfig) {
				cfg.FingerprintSize = helper.ByteSize(maxFP)
			}, nil)
			defer operator.Stop()

			temp := openTemp(t, tempDir)
			tempCopy := openFile(t, temp.Name())
			fp, err := operator.NewFingerprint(temp)
			require.NoError(t, err)
			require.Equal(t, []byte(""), fp.FirstBytes)

			splitter, err := operator.getMultiline()
			require.NoError(t, err)

			reader, err := operator.NewReader(temp.Name(), tempCopy, fp, splitter)
			require.NoError(t, err)
			defer reader.Close()

			// keep track of what has been written to the file
			fileContent := []byte{}

			// keep track of expected fingerprint size
			expectedFP := 0

			// Write lines until file is much larger than the length of the fingerprint
			for len(fileContent) < 2*maxFP {
				expectedFP += lineLen
				if expectedFP > maxFP {
					expectedFP = maxFP
				}

				line := stringWithLength(lineLen-1) + "\n"
				fileContent = append(fileContent, []byte(line)...)

				writeString(t, temp, line)
				reader.ReadToEnd(context.Background())
				require.Equal(t, fileContent[:expectedFP], reader.Fingerprint.FirstBytes)
			}
		})
	}
}

func TestEncodings(t *testing.T) {
	t.Parallel()
	cases := []struct {
		name     string
		contents []byte
		encoding string
		expected [][]byte
	}{
		{
			"Nop",
			[]byte{0xc5, '\n'},
			"",
			[][]byte{{0xc5}},
		},
		{
			"InvalidUTFReplacement",
			[]byte{0xc5, '\n'},
			"utf8",
			[][]byte{{0xef, 0xbf, 0xbd}},
		},
		{
			"ValidUTF8",
			[]byte("foo\n"),
			"utf8",
			[][]byte{[]byte("foo")},
		},
		{
			"ChineseCharacter",
			[]byte{230, 138, 152, '\n'}, // 折\n
			"utf8",
			[][]byte{{230, 138, 152}},
		},
		{
			"SmileyFaceUTF16",
			[]byte{216, 61, 222, 0, 0, 10}, // 😀\n
			"utf-16be",
			[][]byte{{240, 159, 152, 128}},
		},
		{
			"SmileyFaceNewlineUTF16",
			[]byte{216, 61, 222, 0, 0, 10, 0, 102, 0, 111, 0, 111}, // 😀\nfoo
			"utf-16be",
			[][]byte{{240, 159, 152, 128}, {102, 111, 111}},
		},
		{
			"SmileyFaceNewlineUTF16LE",
			[]byte{61, 216, 0, 222, 10, 0, 102, 0, 111, 0, 111, 0}, // 😀\nfoo
			"utf-16le",
			[][]byte{{240, 159, 152, 128}, {102, 111, 111}},
		},
		{
			"ChineseCharacterBig5",
			[]byte{167, 233, 10}, // 折\n
			"big5",
			[][]byte{{230, 138, 152}},
		},
	}

	for _, tc := range cases {
		t.Run(tc.name, func(t *testing.T) {
			t.Parallel()
			operator, receivedEntries, tempDir := newTestFileOperator(t, func(cfg *InputConfig) {
				cfg.Encoding = helper.EncodingConfig{Encoding: tc.encoding}
			}, nil)

			// Popualte the file
			temp := openTemp(t, tempDir)
			_, err := temp.Write(tc.contents)
			require.NoError(t, err)

			require.NoError(t, operator.Start(testutil.NewMockPersister("test")))
			defer operator.Stop()

			for _, expected := range tc.expected {
				select {
				case entry := <-receivedEntries:
					require.Equal(t, expected, []byte(entry.Body.(string)))
				case <-time.After(500 * time.Millisecond):
					require.FailNow(t, "Timed out waiting for entry to be read")
				}
			}
		})
	}
}

// TestExclude tests that a log file will be excluded if it matches the
// glob specified in the operator.
func TestExclude(t *testing.T) {
	tempDir := testutil.NewTempDir(t)
	paths := writeTempFiles(tempDir, []string{"include.log", "exclude.log"})

	includes := []string{filepath.Join(tempDir, "*")}
	excludes := []string{filepath.Join(tempDir, "*exclude.log")}

	matches := getMatches(includes, excludes)
	require.ElementsMatch(t, matches, paths[:1])
}
func TestExcludeEmpty(t *testing.T) {
	tempDir := testutil.NewTempDir(t)
	paths := writeTempFiles(tempDir, []string{"include.log", "exclude.log"})

	includes := []string{filepath.Join(tempDir, "*")}
	excludes := []string{}

	matches := getMatches(includes, excludes)
	require.ElementsMatch(t, matches, paths)
}
func TestExcludeMany(t *testing.T) {
	tempDir := testutil.NewTempDir(t)
	paths := writeTempFiles(tempDir, []string{"a1.log", "a2.log", "b1.log", "b2.log"})

	includes := []string{filepath.Join(tempDir, "*")}
	excludes := []string{filepath.Join(tempDir, "a*.log"), filepath.Join(tempDir, "*2.log")}

	matches := getMatches(includes, excludes)
	require.ElementsMatch(t, matches, paths[2:3])
}
func TestExcludeDuplicates(t *testing.T) {
	tempDir := testutil.NewTempDir(t)
	paths := writeTempFiles(tempDir, []string{"a1.log", "a2.log", "b1.log", "b2.log"})

	includes := []string{filepath.Join(tempDir, "*1*"), filepath.Join(tempDir, "a*")}
	excludes := []string{filepath.Join(tempDir, "a*.log"), filepath.Join(tempDir, "*2.log")}

	matches := getMatches(includes, excludes)
	require.ElementsMatch(t, matches, paths[2:3])
}<|MERGE_RESOLUTION|>--- conflicted
+++ resolved
@@ -98,135 +98,8 @@
 	resolved, err := filepath.Abs(real)
 	require.NoError(t, err)
 
-<<<<<<< HEAD
-	cases := []struct {
-		name             string
-		modifyBaseConfig func(*InputConfig)
-		errorRequirement require.ErrorAssertionFunc
-		validate         func(*testing.T, *InputOperator)
-	}{
-		{
-			"Basic",
-			func(f *InputConfig) {},
-			require.NoError,
-			func(t *testing.T, f *InputOperator) {
-				require.Equal(t, f.OutputOperators[0], fakeOutput)
-				require.Equal(t, f.Include, []string{"/var/log/testpath.*"})
-				require.Equal(t, f.FilePathField, entry.NewNilField())
-				require.Equal(t, f.FileNameField, entry.NewAttributeField("file_name"))
-				require.Equal(t, f.PollInterval, 10*time.Millisecond)
-			},
-		},
-		{
-			"BadIncludeGlob",
-			func(f *InputConfig) {
-				f.Include = []string{"["}
-			},
-			require.Error,
-			nil,
-		},
-		{
-			"BadExcludeGlob",
-			func(f *InputConfig) {
-				f.Include = []string{"["}
-			},
-			require.Error,
-			nil,
-		},
-		{
-			"MultilineConfiguredStartAndEndPatterns",
-			func(f *InputConfig) {
-				f.Multiline = helper.MultilineConfig{
-					LineEndPattern:   "Exists",
-					LineStartPattern: "Exists",
-				}
-			},
-			require.Error,
-			nil,
-		},
-		{
-			"MultilineConfiguredStartPattern",
-			func(f *InputConfig) {
-				f.Multiline = helper.MultilineConfig{
-					LineStartPattern: "START.*",
-				}
-			},
-			require.NoError,
-			func(t *testing.T, f *InputOperator) {},
-		},
-		{
-			"MultilineConfiguredEndPattern",
-			func(f *InputConfig) {
-				f.Multiline = helper.MultilineConfig{
-					LineEndPattern: "END.*",
-				}
-			},
-			require.NoError,
-			func(t *testing.T, f *InputOperator) {},
-		},
-		{
-			"InvalidEncoding",
-			func(f *InputConfig) {
-				f.Encoding = helper.EncodingConfig{Encoding: "UTF-3233"}
-			},
-			require.Error,
-			nil,
-		},
-		{
-			"LineStartAndEnd",
-			func(f *InputConfig) {
-				f.Multiline = helper.MultilineConfig{
-					LineStartPattern: ".*",
-					LineEndPattern:   ".*",
-				}
-			},
-			require.Error,
-			nil,
-		},
-		{
-			"NoLineStartOrEnd",
-			func(f *InputConfig) {
-				f.Multiline = helper.MultilineConfig{}
-			},
-			require.NoError,
-			func(t *testing.T, f *InputOperator) {},
-		},
-		{
-			"InvalidLineStartRegex",
-			func(f *InputConfig) {
-				f.Multiline = helper.MultilineConfig{
-					LineStartPattern: "(",
-				}
-			},
-			require.Error,
-			nil,
-		},
-		{
-			"InvalidLineEndRegex",
-			func(f *InputConfig) {
-				f.Multiline = helper.MultilineConfig{
-					LineEndPattern: "(",
-				}
-			},
-			require.Error,
-			nil,
-		},
-		{
-			"NopMultilineError",
-			func(f *InputConfig) {
-				f.Multiline = helper.MultilineConfig{
-					LineEndPattern: "(",
-				}
-				f.Encoding = helper.EncodingConfig{Encoding: "Nop"}
-			},
-			require.Error,
-			nil,
-		},
-	}
-=======
-	require.NoError(t, operator.Start(testutil.NewMockPersister("test")))
-	defer operator.Stop()
->>>>>>> 0e52f2f1
+	require.NoError(t, operator.Start(testutil.NewMockPersister("test")))
+	defer operator.Stop()
 
 	e := waitForOne(t, logReceived)
 	require.Equal(t, filepath.Base(symLinkPath), e.Attributes["file.name"])
