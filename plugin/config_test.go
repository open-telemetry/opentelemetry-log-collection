// Copyright The OpenTelemetry Authors
//
// Licensed under the Apache License, Version 2.0 (the "License");
// you may not use this file except in compliance with the License.
// You may obtain a copy of the License at
//
//     http://www.apache.org/licenses/LICENSE-2.0
//
// Unless required by applicable law or agreed to in writing, software
// distributed under the License is distributed on an "AS IS" BASIS,
// WITHOUT WARRANTIES OR CONDITIONS OF ANY KIND, either express or implied.
// See the License for the specific language governing permissions and
// limitations under the License.

package plugin

import (
	"testing"

	"github.com/stretchr/testify/require"
	"go.uber.org/zap/zaptest"
	yaml "gopkg.in/yaml.v2"

	"github.com/open-telemetry/opentelemetry-log-collection/operator"
	"github.com/open-telemetry/opentelemetry-log-collection/operator/builtin/transformer/noop"
	"github.com/open-telemetry/opentelemetry-log-collection/operator/helper"
	"github.com/open-telemetry/opentelemetry-log-collection/pipeline"
	"github.com/open-telemetry/opentelemetry-log-collection/testutil"
)

func TestGetRenderParams(t *testing.T) {
	cfg := Config{}
	cfg.OperatorID = "test"
	cfg.Parameters = map[string]interface{}{
		"param1": "value1",
		"param2": "value2",
	}
	cfg.OutputIDs = []string{"out1", "out2"}

	params := cfg.getRenderParams(testutil.NewBuildContext(t))
	expected := map[string]interface{}{
		"param1": "value1",
		"param2": "value2",
		"input":  "$.test",
		"id":     "test",
		"output": "[$.out1,$.out2]",
	}
	require.Equal(t, expected, params)
}

func TestPlugin(t *testing.T) {
	pluginContent := []byte(`
parameters:
pipeline:
  - id: {{ .input }}
    type: noop
    output: {{ .output }}
`)

	configContent := []byte(`
id: my_plugin_id
type: my_plugin
unused_param: test_unused
output: stdout
`)

	plugin, err := NewPlugin("my_plugin", pluginContent)
	require.NoError(t, err)

	operator.RegisterPlugin(plugin.ID, plugin.NewBuilder)

	var cfg operator.Config
	err = yaml.Unmarshal(configContent, &cfg)
	require.NoError(t, err)

	expected := operator.Config{
		Builder: &Config{
			WriterConfig: helper.WriterConfig{
				OutputIDs: []string{"stdout"},
				BasicConfig: helper.BasicConfig{
					OperatorID:   "my_plugin_id",
					OperatorType: "my_plugin",
				},
			},
			Plugin: plugin,
			Parameters: map[string]interface{}{
				"unused_param": "test_unused",
			},
		},
	}

	require.Equal(t, expected, cfg)

	operators, err := cfg.Build(testutil.NewBuildContext(t))
	require.NoError(t, err)
	require.Len(t, operators, 1)
	noop, ok := operators[0].(*noop.NoopOperator)
	require.True(t, ok)
	require.Equal(t, "send", noop.OnError)
	require.Equal(t, "$.my_plugin_id", noop.OperatorID)
	require.Equal(t, "noop", noop.OperatorType)
}

type PluginIDTestCase struct {
	Name          string
	PluginConfig  pipeline.Config
	ExpectedOpIDs []string
}

func TestPluginIDs(t *testing.T) {
	// TODO: ids shouldn't need to be specified once autogen IDs are implemented
	pluginContent := []byte(`
parameters:
pipeline:
  - id: noop
    type: noop
  - id: noop1
    type: noop
`)
	pluginName := "my_plugin"
	pluginVar, err := NewPlugin(pluginName, pluginContent)
	require.NoError(t, err)
	operator.RegisterPlugin(pluginVar.ID, pluginVar.NewBuilder)

	// TODO: remove ID assignment
	pluginContent2 := []byte(`
parameters:
pipeline:
  - id: noop3
    type: noop
  - id: noop4
    type: noop
`)
	secondPlugin := "secondPlugin"
	secondPluginVar, err := NewPlugin(secondPlugin, pluginContent2)
	require.NoError(t, err)
	operator.RegisterPlugin(secondPluginVar.ID, secondPluginVar.NewBuilder)

	cases := []PluginIDTestCase{
		{
			Name: "basic_plugin",
			PluginConfig: func() []operator.Config {
				return pipeline.Config{
					operator.Config{
						Builder: &Config{
							WriterConfig: helper.WriterConfig{
								BasicConfig: helper.BasicConfig{
									OperatorID:   pluginName,
									OperatorType: pluginName,
								},
							},
							Parameters: map[string]interface{}{},
							Plugin:     pluginVar,
						},
					},
				}
			}(),
			ExpectedOpIDs: []string{
				"$." + pluginName + ".noop",
				"$." + pluginName + ".noop1",
			},
		},
		{
			Name: "same_op_outside_plugin",
			PluginConfig: func() []operator.Config {
				return pipeline.Config{
					operator.Config{
						Builder: &Config{
							WriterConfig: helper.WriterConfig{
								BasicConfig: helper.BasicConfig{
									OperatorID:   pluginName,
									OperatorType: pluginName,
								},
							},
							Parameters: map[string]interface{}{},
							Plugin:     pluginVar,
						},
					},
					operator.Config{
						// TODO: ID should be noop to start then auto gened to noop2
						Builder: noop.NewNoopOperatorConfig("noop2"),
					},
				}
			}(),
			ExpectedOpIDs: []string{
				"$." + pluginName + ".noop",
				"$." + pluginName + ".noop1",
				"$.noop2",
			},
		},
		{
			Name: "two_plugins_with_same_ops",
			PluginConfig: func() []operator.Config {
				return pipeline.Config{
					operator.Config{
						Builder: &Config{
							WriterConfig: helper.WriterConfig{
								BasicConfig: helper.BasicConfig{
									OperatorID:   pluginName,
									OperatorType: pluginName,
								},
							},
							Parameters: map[string]interface{}{},
							Plugin:     pluginVar,
						},
					},
					operator.Config{
						Builder: &Config{
							WriterConfig: helper.WriterConfig{
								BasicConfig: helper.BasicConfig{
									OperatorID:   secondPlugin,
									OperatorType: secondPlugin,
								},
							},
							Parameters: map[string]interface{}{},
							Plugin:     secondPluginVar,
						},
					},
				}
			}(),
			ExpectedOpIDs: []string{
				"$." + pluginName + ".noop",
				"$." + pluginName + ".noop1",
				"$." + secondPlugin + ".noop3",
				"$." + secondPlugin + ".noop4",
			},
		},
	}

	for _, tc := range cases {
		ops, err := tc.PluginConfig.BuildOperators(testutil.NewBuildContext(t))
		require.NoError(t, err)

<<<<<<< HEAD
		require.Len(t, ops, len(tc.ExpectedOpIDs))
		for i, op := range ops {
			require.Equal(t, tc.ExpectedOpIDs[i], op.ID())
=======
		pipeline.SetOutputIDs(ops)

		require.Len(t, ops, len(tc.ExpectedOpIDs))
		for i, op := range ops {
			require.Equal(t, tc.ExpectedOpIDs[i], op.ID())
			if i+1 < len(ops) {
				out := op.GetOutputIDs()
				require.Equal(t, out[0], tc.ExpectedOpIDs[i+1])
			}
>>>>>>> 1800ef9c
		}
	}
}

func TestBuildRecursiveFails(t *testing.T) {
	pluginConfig1 := []byte(`
pipeline:
  - type: plugin2
`)

	pluginConfig2 := []byte(`
pipeline:
  - type: plugin1
`)

	plugin1, err := NewPlugin("plugin1", pluginConfig1)
	require.NoError(t, err)
	plugin2, err := NewPlugin("plugin2", pluginConfig2)
	require.NoError(t, err)

	t.Cleanup(func() { operator.DefaultRegistry = operator.NewRegistry() })
	operator.RegisterPlugin("plugin1", plugin1.NewBuilder)
	operator.RegisterPlugin("plugin2", plugin2.NewBuilder)

	pipelineConfig := []byte(`
- type: plugin1
`)

	var pipeline pipeline.Config
	err = yaml.Unmarshal(pipelineConfig, &pipeline)
	require.NoError(t, err)

	_, err = pipeline.BuildOperators(operator.NewBuildContext(zaptest.NewLogger(t).Sugar()))
	require.Error(t, err)
	require.Contains(t, err.Error(), "reached max plugin depth")
}<|MERGE_RESOLUTION|>--- conflicted
+++ resolved
@@ -231,11 +231,6 @@
 		ops, err := tc.PluginConfig.BuildOperators(testutil.NewBuildContext(t))
 		require.NoError(t, err)
 
-<<<<<<< HEAD
-		require.Len(t, ops, len(tc.ExpectedOpIDs))
-		for i, op := range ops {
-			require.Equal(t, tc.ExpectedOpIDs[i], op.ID())
-=======
 		pipeline.SetOutputIDs(ops)
 
 		require.Len(t, ops, len(tc.ExpectedOpIDs))
@@ -245,7 +240,6 @@
 				out := op.GetOutputIDs()
 				require.Equal(t, out[0], tc.ExpectedOpIDs[i+1])
 			}
->>>>>>> 1800ef9c
 		}
 	}
 }
