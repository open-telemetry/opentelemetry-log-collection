// Copyright The OpenTelemetry Authors
//
// Licensed under the Apache License, Version 2.0 (the "License");
// you may not use this file except in compliance with the License.
// You may obtain a copy of the License at
//
//     http://www.apache.org/licenses/LICENSE-2.0
//
// Unless required by applicable law or agreed to in writing, software
// distributed under the License is distributed on an "AS IS" BASIS,
// WITHOUT WARRANTIES OR CONDITIONS OF ANY KIND, either express or implied.
// See the License for the specific language governing permissions and
// limitations under the License.

package helper

import (
	"encoding/json"
	"testing"

	"github.com/mitchellh/mapstructure"
	"github.com/stretchr/testify/require"
	yaml "gopkg.in/yaml.v2"
)

type testCase struct {
	input       string
	expected    ByteSize
	expectError bool
}

var sharedTestCases = []testCase{
	{`1`, 1, false},
	{`3.3`, 3, false},
	{`0`, 0, false},
	{`10101010`, 10101010, false},
	{`0.01`, 0, false},
	{`"1"`, 1, false},
	{`"1kb"`, 1000, false},
	{`"1KB"`, 1000, false},
	{`"1kib"`, 1024, false},
	{`"1KiB"`, 1024, false},
	{`"1mb"`, 1000 * 1000, false},
	{`"1mib"`, 1024 * 1024, false},
	{`"1gb"`, 1000 * 1000 * 1000, false},
	{`"1gib"`, 1024 * 1024 * 1024, false},
	{`"1tb"`, 1000 * 1000 * 1000 * 1000, false},
	{`"1tib"`, 1024 * 1024 * 1024 * 1024, false},
	{`"1pB"`, 1000 * 1000 * 1000 * 1000 * 1000, false},
	{`"1pib"`, 1024 * 1024 * 1024 * 1024 * 1024, false},
	{`"3ii3"`, 0, true},
	{`3ii3`, 0, true},
	{`--ii3`, 0, true},
	{`{"test":"val"}`, 0, true},
	// {`1e3`, 1000, false},   not supported in mapstructure
}

func TestByteSizeUnmarshalJSON(t *testing.T) {
	for _, tc := range sharedTestCases {
		t.Run("json/"+tc.input, func(t *testing.T) {
			var bs ByteSize
			err := json.Unmarshal([]byte(tc.input), &bs)
			if tc.expectError {
				require.Error(t, err)
				return
			}

			require.NoError(t, err)
			require.Equal(t, tc.expected, bs)
		})
	}
}

func TestByteSizeUnmarshalYAML(t *testing.T) {
	additionalCases := []testCase{
		{`1kb`, 1000, false},
		{`1KB`, 1000, false},
		{`1kib`, 1024, false},
		{`1KiB`, 1024, false},
		{`1mb`, 1000 * 1000, false},
		{`1mib`, 1024 * 1024, false},
		{`1gb`, 1000 * 1000 * 1000, false},
		{`1gib`, 1024 * 1024 * 1024, false},
		{`1tb`, 1000 * 1000 * 1000 * 1000, false},
		{`1tib`, 1024 * 1024 * 1024 * 1024, false},
		{`1pB`, 1000 * 1000 * 1000 * 1000 * 1000, false},
		{`1pib`, 1024 * 1024 * 1024 * 1024 * 1024, false},
		{`test: val`, 0, true},
	}

	cases := append(sharedTestCases, additionalCases...)

	for _, tc := range cases {
		t.Run("yaml/"+tc.input, func(t *testing.T) {
			var bs ByteSize
			yamlErr := yaml.Unmarshal([]byte(tc.input), &bs)
			if tc.expectError {
				require.Error(t, yamlErr)
				return
			}
<<<<<<< HEAD
=======
			require.NoError(t, yamlErr)
			require.Equal(t, tc.expected, bs)
		})
		t.Run("mapstructure/"+tc.input, func(t *testing.T) {
			var bs ByteSize
			var raw string
			_ = yaml.Unmarshal([]byte(tc.input), &raw)

			dc := &mapstructure.DecoderConfig{Result: &bs, DecodeHook: JSONUnmarshalerHook()}
			ms, err := mapstructure.NewDecoder(dc)
			require.NoError(t, err)

			err = ms.Decode(raw)
			if tc.expectError {
				require.Error(t, err)
				return
			}
>>>>>>> 61f2a8b2
			require.NoError(t, err)

			require.Equal(t, tc.expected, bs)
		})
	}
}<|MERGE_RESOLUTION|>--- conflicted
+++ resolved
@@ -98,8 +98,6 @@
 				require.Error(t, yamlErr)
 				return
 			}
-<<<<<<< HEAD
-=======
 			require.NoError(t, yamlErr)
 			require.Equal(t, tc.expected, bs)
 		})
@@ -117,7 +115,6 @@
 				require.Error(t, err)
 				return
 			}
->>>>>>> 61f2a8b2
 			require.NoError(t, err)
 
 			require.Equal(t, tc.expected, bs)
