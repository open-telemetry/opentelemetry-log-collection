// Copyright The OpenTelemetry Authors
//
// Licensed under the Apache License, Version 2.0 (the "License");
// you may not use this file except in compliance with the License.
// You may obtain a copy of the License at
//
//     http://www.apache.org/licenses/LICENSE-2.0
//
// Unless required by applicable law or agreed to in writing, software
// distributed under the License is distributed on an "AS IS" BASIS,
// WITHOUT WARRANTIES OR CONDITIONS OF ANY KIND, either express or implied.
// See the License for the specific language governing permissions and
// limitations under the License.

package file

import (
	"fmt"
	"io/ioutil"
	"path"
	"testing"
	"time"

	"github.com/mitchellh/mapstructure"
	"github.com/stretchr/testify/require"
	"gopkg.in/yaml.v2"

	"github.com/open-telemetry/opentelemetry-log-collection/entry"
	"github.com/open-telemetry/opentelemetry-log-collection/operator/helper"
)

type testCase struct {
	name      string
	expectErr bool
	expect    *InputConfig
}

func TestConfig(t *testing.T) {
	cases := []testCase{
		{
			"default",
			false,
			defaultCfg(),
		},
		{

			"extra_field",
			false,
			defaultCfg(),
		},
		{
			"id_custom",
			false,
			NewInputConfig("test_id"),
		},
		{
			"include_one",
			false,
			func() *InputConfig {
				cfg := defaultCfg()
				cfg.Include = append(cfg.Include, "one.log")
				return cfg
			}(),
		},
		{
			"include_multi",
			false,
			func() *InputConfig {
				cfg := defaultCfg()
				cfg.Include = append(cfg.Include, "one.log", "two.log", "three.log")
				return cfg
			}(),
		},
		{
			"include_glob",
			false,
			func() *InputConfig {
				cfg := defaultCfg()
				cfg.Include = append(cfg.Include, "*.log")
				return cfg
			}(),
		},
		{
			"include_inline",
			false,
			func() *InputConfig {
				cfg := defaultCfg()
				cfg.Include = append(cfg.Include, "a.log", "b.log")
				return cfg
			}(),
		},
		{
			"include_invalid",
			true,
			nil,
		},
		{
			"exclude_one",
			false,
			func() *InputConfig {
				cfg := defaultCfg()
				cfg.Include = append(cfg.Include, "*.log")
				cfg.Exclude = append(cfg.Exclude, "one.log")
				return cfg
			}(),
		},
		{
			"exclude_multi",
			false,
			func() *InputConfig {
				cfg := defaultCfg()
				cfg.Include = append(cfg.Include, "*.log")
				cfg.Exclude = append(cfg.Exclude, "one.log", "two.log", "three.log")
				return cfg
			}(),
		},
		{
			"exclude_glob",
			false,
			func() *InputConfig {
				cfg := defaultCfg()
				cfg.Include = append(cfg.Include, "*.log")
				cfg.Exclude = append(cfg.Exclude, "not*.log")
				return cfg
			}(),
		},
		{
			"exclude_inline",
			false,
			func() *InputConfig {
				cfg := defaultCfg()
				cfg.Include = append(cfg.Include, "*.log")
				cfg.Exclude = append(cfg.Exclude, "a.log", "b.log")
				return cfg
			}(),
		},
		{
			"exclude_invalid",
			true,
			nil,
		},
		{
			"poll_interval_no_units",
			false,
			func() *InputConfig {
				cfg := defaultCfg()
				cfg.PollInterval = helper.NewDuration(time.Second)
				return cfg
			}(),
		},
		{
			"poll_interval_1s",
			false,
			func() *InputConfig {
				cfg := defaultCfg()
				cfg.PollInterval = helper.NewDuration(time.Second)
				return cfg
			}(),
		},
		{
			"poll_interval_1ms",
			false,
			func() *InputConfig {
				cfg := defaultCfg()
				cfg.PollInterval = helper.NewDuration(time.Millisecond)
				return cfg
			}(),
		},
		{
			"poll_interval_1000ms",
			false,
			func() *InputConfig {
				cfg := defaultCfg()
				cfg.PollInterval = helper.NewDuration(time.Second)
				return cfg
			}(),
		},
		{
			"fingerprint_size_no_units",
			false,
			func() *InputConfig {
				cfg := defaultCfg()
				cfg.FingerprintSize = helper.ByteSize(1000)
				return cfg
			}(),
		},
		{
			"fingerprint_size_1kb_lower",
			false,
			func() *InputConfig {
				cfg := defaultCfg()
				cfg.FingerprintSize = helper.ByteSize(1000)
				return cfg
			}(),
		},
		{
			"fingerprint_size_1KB",
			false,
			func() *InputConfig {
				cfg := defaultCfg()
				cfg.FingerprintSize = helper.ByteSize(1000)
				return cfg
			}(),
		},
		{
			"fingerprint_size_1kib_lower",
			false,
			func() *InputConfig {
				cfg := defaultCfg()
				cfg.FingerprintSize = helper.ByteSize(1024)
				return cfg
			}(),
		},
		{
			"fingerprint_size_1KiB",
			false,
			func() *InputConfig {
				cfg := defaultCfg()
				cfg.FingerprintSize = helper.ByteSize(1024)
				return cfg
			}(),
		},
		{
			"fingerprint_size_float",
			false,
			func() *InputConfig {
				cfg := defaultCfg()
				cfg.FingerprintSize = helper.ByteSize(1100)
				return cfg
			}(),
		},
		{
			"include_file_name_lower",
			false,
			func() *InputConfig {
				cfg := defaultCfg()
				cfg.Include = append(cfg.Include, "one.log")
				cfg.IncludeFileName = true
				return cfg
			}(),
		},
		{
			"include_file_name_upper",
			false,
			func() *InputConfig {
				cfg := defaultCfg()
				cfg.Include = append(cfg.Include, "one.log")
				cfg.IncludeFileName = true
				return cfg
			}(),
		},
		{
			"include_file_name_on",
			false,
			func() *InputConfig {
				cfg := defaultCfg()
				cfg.Include = append(cfg.Include, "one.log")
				cfg.IncludeFileName = true
				return cfg
			}(),
		},
		{
			"include_file_name_yes",
			false,
			func() *InputConfig {
				cfg := defaultCfg()
				cfg.Include = append(cfg.Include, "one.log")
				cfg.IncludeFileName = true
				return cfg
			}(),
		},
		{
			"include_file_path_lower",
			false,
			func() *InputConfig {
				cfg := defaultCfg()
				cfg.Include = append(cfg.Include, "one.log")
				cfg.IncludeFilePath = true
				return cfg
			}(),
		},
		{
			"include_file_path_upper",
			false,
			func() *InputConfig {
				cfg := defaultCfg()
				cfg.Include = append(cfg.Include, "one.log")
				cfg.IncludeFilePath = true
				return cfg
			}(),
		},
		{
			"include_file_path_on",
			false,
			func() *InputConfig {
				cfg := defaultCfg()
				cfg.Include = append(cfg.Include, "one.log")
				cfg.IncludeFilePath = true
				return cfg
			}(),
		},
		{
			"include_file_path_yes",
			false,
			func() *InputConfig {
				cfg := defaultCfg()
				cfg.Include = append(cfg.Include, "one.log")
				cfg.IncludeFilePath = true
				return cfg
			}(),
		},
		{
			"include_file_path_off",
			false,
			func() *InputConfig {
				cfg := defaultCfg()
				cfg.Include = append(cfg.Include, "one.log")
				cfg.IncludeFilePath = false
				return cfg
			}(),
		},
		{
			"include_file_path_no",
			false,
			func() *InputConfig {
				cfg := defaultCfg()
				cfg.Include = append(cfg.Include, "one.log")
				cfg.IncludeFilePath = false
				return cfg
			}(),
		},
		{
			"include_file_path_nonbool",
			true,
			nil,
		},
		{
			"multiline_line_start_string",
			false,
			func() *InputConfig {
				cfg := defaultCfg()
				var newMulti *MultilineConfig
				newMulti = new(MultilineConfig)
				newMulti.LineStartPattern = "Start"
				cfg.Multiline = newMulti
				return cfg
			}(),
		},
		{
			"multiline_line_start_special",
			false,
			func() *InputConfig {
				cfg := defaultCfg()
				var newMulti *MultilineConfig
				newMulti = new(MultilineConfig)
				newMulti.LineStartPattern = "%"
				cfg.Multiline = newMulti
				return cfg
			}(),
		},
		{
			"multiline_line_end_string",
			false,
			func() *InputConfig {
				cfg := defaultCfg()
				var newMulti *MultilineConfig
				newMulti = new(MultilineConfig)
				newMulti.LineEndPattern = "Start"
				cfg.Multiline = newMulti
				return cfg
			}(),
		},
		{
			"multiline_line_end_special",
			false,
			func() *InputConfig {
				cfg := defaultCfg()
				var newMulti *MultilineConfig
				newMulti = new(MultilineConfig)
				newMulti.LineEndPattern = "%"
				cfg.Multiline = newMulti
				return cfg
			}(),
		},
		{
			"multiline_random",
			true,
			nil,
		},
		{
			"start_at_string",
			false,
			func() *InputConfig {
				cfg := defaultCfg()
				cfg.StartAt = "beginning"
				return cfg
			}(),
		},
		{
			"max_concurrent_large",
			false,
			func() *InputConfig {
				cfg := defaultCfg()
				cfg.MaxConcurrentFiles = 9223372036854775807
				return cfg
			}(),
		},
		{
			"max_log_size_mib_lower",
			false,
			func() *InputConfig {
				cfg := defaultCfg()
				cfg.MaxLogSize = helper.ByteSize(1048576)
				return cfg
			}(),
		},
		{
			"max_log_size_mib_upper",
			false,
			func() *InputConfig {
				cfg := defaultCfg()
				cfg.MaxLogSize = helper.ByteSize(1048576)
				return cfg
			}(),
		},
		{
			"max_log_size_mb_upper",
			false,
			func() *InputConfig {
				cfg := defaultCfg()
				cfg.MaxLogSize = helper.ByteSize(1048576)
				return cfg
			}(),
		},
		{
			"max_log_size_mb_lower",
			false,
			func() *InputConfig {
				cfg := defaultCfg()
				cfg.MaxLogSize = helper.ByteSize(1048576)
				return cfg
			}(),
		},
		{
			"max_log_size_invalid_unit",
			true,
			nil,
		},
		{
			"encoding_lower",
			false,
			func() *InputConfig {
				cfg := defaultCfg()
				cfg.Encoding = "utf-16le"
				return cfg
			}(),
		},
		{
			"encoding_upper",
			false,
			func() *InputConfig {
				cfg := defaultCfg()
				cfg.Encoding = "UTF-16lE"
				return cfg
			}(),
		},
	}

	for _, tc := range cases {
		t.Run(tc.name, func(t *testing.T) {
			cfgFromYaml, yamlErr := configFromFileViaYaml(t, path.Join(".", "testdata", fmt.Sprintf("%s.yaml", tc.name)))
			cfgFromMapstructure, mapErr := configFromFileViaMapstructure(path.Join(".", "testdata", fmt.Sprintf("%s.yaml", tc.name)))
			if tc.expectErr {
				require.Error(t, yamlErr)
				require.Error(t, mapErr)
			} else {
				require.NoError(t, yamlErr)
				require.Equal(t, tc.expect, cfgFromYaml)
				require.NoError(t, mapErr)
				require.Equal(t, tc.expect, cfgFromMapstructure)
			}
		})
	}
}

func configFromFileViaYaml(t *testing.T, file string) (*InputConfig, error) {
	bytes, err := ioutil.ReadFile(file)
	if err != nil {
		return nil, fmt.Errorf("could not find config file: %s", err)
	}

	config := defaultCfg()
	if err := yaml.Unmarshal(bytes, config); err != nil {
		return nil, fmt.Errorf("failed to read config file as yaml: %s", err)
	}

	return config, nil
}

func configFromFileViaMapstructure(file string) (*InputConfig, error) {
	bytes, err := ioutil.ReadFile(file)
	if err != nil {
		return nil, fmt.Errorf("could not find config file: %s", err)
	}

	raw := map[string]interface{}{}

	if err := yaml.Unmarshal(bytes, raw); err != nil {
		return nil, fmt.Errorf("failed to read data from yaml: %s", err)
	}

	cfg := defaultCfg()
	dc := &mapstructure.DecoderConfig{Result: cfg, DecodeHook: helper.JSONUnmarshalerHook()}
	ms, err := mapstructure.NewDecoder(dc)
	if err != nil {
		return nil, err
	}
	err = ms.Decode(raw)
	if err != nil {
		return nil, err
	}
	return cfg, nil

}

func defaultCfg() *InputConfig {
	return NewInputConfig("file_input")
}

func NewTestInputConfig() *InputConfig {
	cfg := NewInputConfig("config_test")
	cfg.WriteTo = entry.NewRecordField([]string{}...)
	cfg.Include = []string{"i1", "i2"}
	cfg.Exclude = []string{"e1", "e2"}
	cfg.Multiline = &MultilineConfig{"start", "end"}
	cfg.FingerprintSize = 1024
	cfg.Encoding = "utf16"
	return cfg
}

func TestMapStructureDecodeConfigWithHook(t *testing.T) {
	expect := NewTestInputConfig()
	input := map[string]interface{}{
		// InputConfig
<<<<<<< HEAD
		"id":         "config_test",
		"type":       "file_input",
		"write_to":   "$",
		"attributes": map[string]interface{}{},
		"resource":   map[string]interface{}{},
=======
		"id":       "config_test",
		"type":     "file_input",
		"write_to": "$",
		"labels":   map[string]interface{}{},
		"resource": map[string]interface{}{},
>>>>>>> 6cb613eb

		"include":       expect.Include,
		"exclude":       expect.Exclude,
		"poll_interval": 0.2,
		"multiline": map[string]interface{}{
			"line_start_pattern": expect.Multiline.LineStartPattern,
			"line_end_pattern":   expect.Multiline.LineEndPattern,
		},
		"include_file_name":    true,
		"include_file_path":    false,
		"start_at":             "end",
		"fingerprint_size":     "1024",
		"max_log_size":         "1mib",
		"max_concurrent_files": 1024,
		"encoding":             "utf16",
	}

	var actual InputConfig
	dc := &mapstructure.DecoderConfig{Result: &actual, DecodeHook: helper.JSONUnmarshalerHook()}
	ms, err := mapstructure.NewDecoder(dc)
	require.NoError(t, err)
	err = ms.Decode(input)
	require.NoError(t, err)
	require.Equal(t, expect, &actual)
}

func TestMapStructureDecodeConfig(t *testing.T) {
	expect := NewTestInputConfig()
	input := map[string]interface{}{
		// InputConfig
<<<<<<< HEAD
		"id":         "config_test",
		"type":       "file_input",
		"write_to":   entry.NewRecordField([]string{}...),
		"attributes": map[string]interface{}{},
		"resource":   map[string]interface{}{},
		"include":    expect.Include,
		"exclude":    expect.Exclude,
=======
		"id":       "config_test",
		"type":     "file_input",
		"write_to": entry.NewRecordField([]string{}...),
		"labels":   map[string]interface{}{},
		"resource": map[string]interface{}{},
		"include":  expect.Include,
		"exclude":  expect.Exclude,
>>>>>>> 6cb613eb
		"poll_interval": map[string]interface{}{
			"Duration": 200 * 1000 * 1000,
		},
		"multiline": map[string]interface{}{
			"line_start_pattern": expect.Multiline.LineStartPattern,
			"line_end_pattern":   expect.Multiline.LineEndPattern,
		},
		"include_file_name":    true,
		"include_file_path":    false,
		"start_at":             "end",
		"fingerprint_size":     1024,
		"max_log_size":         1024 * 1024,
		"max_concurrent_files": 1024,
		"encoding":             "utf16",
	}

	var actual InputConfig
	err := mapstructure.Decode(input, &actual)
	require.NoError(t, err)
	require.Equal(t, expect, &actual)
}<|MERGE_RESOLUTION|>--- conflicted
+++ resolved
@@ -542,20 +542,11 @@
 	expect := NewTestInputConfig()
 	input := map[string]interface{}{
 		// InputConfig
-<<<<<<< HEAD
-		"id":         "config_test",
-		"type":       "file_input",
-		"write_to":   "$",
-		"attributes": map[string]interface{}{},
-		"resource":   map[string]interface{}{},
-=======
-		"id":       "config_test",
-		"type":     "file_input",
-		"write_to": "$",
-		"labels":   map[string]interface{}{},
-		"resource": map[string]interface{}{},
->>>>>>> 6cb613eb
-
+		"id":            "config_test",
+		"type":          "file_input",
+		"write_to":      "$",
+		"attributes":    map[string]interface{}{},
+		"resource":      map[string]interface{}{},
 		"include":       expect.Include,
 		"exclude":       expect.Exclude,
 		"poll_interval": 0.2,
@@ -585,7 +576,6 @@
 	expect := NewTestInputConfig()
 	input := map[string]interface{}{
 		// InputConfig
-<<<<<<< HEAD
 		"id":         "config_test",
 		"type":       "file_input",
 		"write_to":   entry.NewRecordField([]string{}...),
@@ -593,15 +583,6 @@
 		"resource":   map[string]interface{}{},
 		"include":    expect.Include,
 		"exclude":    expect.Exclude,
-=======
-		"id":       "config_test",
-		"type":     "file_input",
-		"write_to": entry.NewRecordField([]string{}...),
-		"labels":   map[string]interface{}{},
-		"resource": map[string]interface{}{},
-		"include":  expect.Include,
-		"exclude":  expect.Exclude,
->>>>>>> 6cb613eb
 		"poll_interval": map[string]interface{}{
 			"Duration": 200 * 1000 * 1000,
 		},
