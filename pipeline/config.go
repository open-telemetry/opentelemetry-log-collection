--- conflicted
+++ resolved
@@ -26,23 +26,17 @@
 // BuildOperators builds the operators from the list of configs into operators.
 func (c Config) BuildOperators(bc operator.BuildContext) ([]operator.Operator, error) {
 	operators := make([]operator.Operator, 0, len(c))
-<<<<<<< HEAD
 
 	err := dedeplucateIDs(c)
 	if err != nil {
 		return nil, err
 	}
 
-	for i, builder := range c {
-		nbc := getBuildContextWithDefaultOutput(c, i, bc)
-		op, err := builder.Build(nbc)
-=======
 	// buildsMulti is used for storing a key of the Builder that builds multiple operators.
 	// The map is then used in SetOutputIDs to assign the output value of any ops pointing to the Builder as their output to the first operator in said Builder.
 	buildsMulti := make(map[string]string)
 	for _, builder := range c {
 		op, err := builder.Build(bc)
->>>>>>> 68a9e707
 		if err != nil {
 			return nil, err
 		}
