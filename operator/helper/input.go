// Copyright The OpenTelemetry Authors
//
// Licensed under the Apache License, Version 2.0 (the "License");
// you may not use this file except in compliance with the License.
// You may obtain a copy of the License at
//
//     http://www.apache.org/licenses/LICENSE-2.0
//
// Unless required by applicable law or agreed to in writing, software
// distributed under the License is distributed on an "AS IS" BASIS,
// WITHOUT WARRANTIES OR CONDITIONS OF ANY KIND, either express or implied.
// See the License for the specific language governing permissions and
// limitations under the License.

package helper

import (
	"context"

	"github.com/open-telemetry/opentelemetry-log-collection/entry"
	"github.com/open-telemetry/opentelemetry-log-collection/errors"
	"github.com/open-telemetry/opentelemetry-log-collection/operator"
	"go.uber.org/zap"
)

// NewInputConfig creates a new input config with default values.
func NewInputConfig(operatorID, operatorType string) InputConfig {
	return InputConfig{
		AttributerConfig: NewAttributerConfig(),
		IdentifierConfig: NewIdentifierConfig(),
		WriterConfig:     NewWriterConfig(operatorID, operatorType),
		WriteTo:          entry.NewRecordField(),
	}
}

// InputConfig provides a basic implementation of an input operator config.
type InputConfig struct {
<<<<<<< HEAD
	LabelerConfig    `mapstructure:",squash" yaml:",inline"`
=======
	AttributerConfig `mapstructure:",squash" yaml:",inline"`
>>>>>>> 83ae5612
	IdentifierConfig `mapstructure:",squash" yaml:",inline"`
	WriterConfig     `mapstructure:",squash" yaml:",inline"`
	WriteTo          entry.Field `mapstructure:"write_to" json:"write_to" yaml:"write_to"`
}

// Build will build a base producer.
func (c InputConfig) Build(context operator.BuildContext) (InputOperator, error) {
	writerOperator, err := c.WriterConfig.Build(context)
	if err != nil {
		return InputOperator{}, errors.WithDetails(err, "operator_id", c.ID())
	}

	attributer, err := c.AttributerConfig.Build()
	if err != nil {
		return InputOperator{}, errors.WithDetails(err, "operator_id", c.ID())
	}

	identifier, err := c.IdentifierConfig.Build()
	if err != nil {
		return InputOperator{}, errors.WithDetails(err, "operator_id", c.ID())
	}

	inputOperator := InputOperator{
		Attributer:     attributer,
		Identifier:     identifier,
		WriterOperator: writerOperator,
		WriteTo:        c.WriteTo,
	}

	return inputOperator, nil
}

// InputOperator provides a basic implementation of an input operator.
type InputOperator struct {
	Attributer
	Identifier
	WriterOperator
	WriteTo entry.Field
}

// NewEntry will create a new entry using the `write_to`, `attributes`, and `resource` configuration.
func (i *InputOperator) NewEntry(value interface{}) (*entry.Entry, error) {
	entry := entry.New()
	if err := entry.Set(i.WriteTo, value); err != nil {
		return nil, errors.Wrap(err, "add record to entry")
	}

	if err := i.Attribute(entry); err != nil {
		return nil, errors.Wrap(err, "add attributes to entry")
	}

	if err := i.Identify(entry); err != nil {
		return nil, errors.Wrap(err, "add resource keys to entry")
	}

	return entry, nil
}

// CanProcess will always return false for an input operator.
func (i *InputOperator) CanProcess() bool {
	return false
}

// Process will always return an error if called.
func (i *InputOperator) Process(ctx context.Context, entry *entry.Entry) error {
	i.Errorw("Operator received an entry, but can not process", zap.Any("entry", entry))
	return errors.NewError(
		"Operator can not process logs.",
		"Ensure that operator is not configured to receive logs from other operators",
	)
}<|MERGE_RESOLUTION|>--- conflicted
+++ resolved
@@ -35,11 +35,7 @@
 
 // InputConfig provides a basic implementation of an input operator config.
 type InputConfig struct {
-<<<<<<< HEAD
-	LabelerConfig    `mapstructure:",squash" yaml:",inline"`
-=======
 	AttributerConfig `mapstructure:",squash" yaml:",inline"`
->>>>>>> 83ae5612
 	IdentifierConfig `mapstructure:",squash" yaml:",inline"`
 	WriterConfig     `mapstructure:",squash" yaml:",inline"`
 	WriteTo          entry.Field `mapstructure:"write_to" json:"write_to" yaml:"write_to"`
