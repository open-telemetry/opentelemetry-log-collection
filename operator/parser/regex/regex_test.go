--- conflicted
+++ resolved
@@ -105,12 +105,15 @@
 			"MemeoryCache",
 			func(p *RegexParserConfig) {
 				p.Regex = "a=(?P<a>.*)"
-				p.ParseTo = entry.NewBodyField()
 				p.Cache.Size = 100
 			},
-			"a=b",
-			map[string]interface{}{
-				"a": "b",
+			&entry.Entry{
+				Body: "a=b",
+			},
+			&entry.Entry{
+				Attributes: map[string]interface{}{
+					"a": "b",
+				},
 			},
 		},
 		{
@@ -119,12 +122,16 @@
 				p.Regex = `^(?P<pod_name>[a-z0-9]([-a-z0-9]*[a-z0-9])?(\.[a-z0-9]([-a-z0-9]*[a-z0-9])?)*)_(?P<namespace>[^_]+)_(?P<container_name>.+)-(?P<container_id>[a-z0-9]{64})\.log$`
 				p.Cache.Size = 100
 			},
-			"coredns-5644d7b6d9-mzngq_kube-system_coredns-901f7510281180a402936c92f5bc0f3557f5a21ccb5a4591c5bf98f3ddbffdd6.log",
-			map[string]interface{}{
-				"container_id":   "901f7510281180a402936c92f5bc0f3557f5a21ccb5a4591c5bf98f3ddbffdd6",
-				"container_name": "coredns",
-				"namespace":      "kube-system",
-				"pod_name":       "coredns-5644d7b6d9-mzngq",
+			&entry.Entry{
+				Body: "coredns-5644d7b6d9-mzngq_kube-system_coredns-901f7510281180a402936c92f5bc0f3557f5a21ccb5a4591c5bf98f3ddbffdd6.log",
+			},
+			&entry.Entry{
+				Attributes: map[string]interface{}{
+					"container_id":   "901f7510281180a402936c92f5bc0f3557f5a21ccb5a4591c5bf98f3ddbffdd6",
+					"container_name": "coredns",
+					"namespace":      "kube-system",
+					"pod_name":       "coredns-5644d7b6d9-mzngq",
+				},
 			},
 		},
 	}
@@ -148,31 +155,7 @@
 			err = op.Process(context.Background(), tc.input)
 			require.NoError(t, err)
 
-<<<<<<< HEAD
-			fake.ExpectBody(t, tc.outputBody)
-
-			// op is always a RegexParser
-			regexOp := op.(*RegexParser)
-
-			// If cache is enabled, read it and ensure it is the same
-			// as the entry's body
-			if regexOp.cache != nil {
-				cacheKey := tc.inputBody.(string)
-
-				// Dump the cache to ensure the entry was actually written
-				dump := regexOp.cache.copy()
-				dumpOut, ok := dump[cacheKey]
-				require.True(t, ok, "expected %s to exist in the cache", cacheKey)
-				require.Equal(t, tc.outputBody, dumpOut)
-
-				// Call match directly to ensure we get the cached value back
-				cacheOut, err := regexOp.match(cacheKey)
-				require.NoError(t, err, "expected cache key to exist")
-				require.Equal(t, entry.Body, cacheOut)
-			}
-=======
 			fake.ExpectEntry(t, tc.expected)
->>>>>>> 4fcac9d9
 		})
 	}
 }
