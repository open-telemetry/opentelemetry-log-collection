// Copyright The OpenTelemetry Authors
//
// Licensed under the Apache License, Version 2.0 (the "License");
// you may not use this file except in compliance with the License.
// You may obtain a copy of the License at
//
//     http://www.apache.org/licenses/LICENSE-2.0
//
// Unless required by applicable law or agreed to in writing, software
// distributed under the License is distributed on an "AS IS" BASIS,
// WITHOUT WARRANTIES OR CONDITIONS OF ANY KIND, either express or implied.
// See the License for the specific language governing permissions and
// limitations under the License.

package operator

//go:generate mockery --name=Builder --output=../testutil --outpkg=testutil --filename=operator_builder.go --structname=OperatorBuilder

import (
	"encoding/json"
	"fmt"
)

// Config is the configuration of an operator
type Config struct {
	Builder
}

// Builder is an entity that can build a single operator
type Builder interface {
	ID() string
	Type() string
	Build(BuildContext) ([]Operator, error)
<<<<<<< HEAD
	SetID(string) error
=======
	BuildsMultipleOps() bool
>>>>>>> 68a9e707
}

// UnmarshalJSON will unmarshal a config from JSON.
func (c *Config) UnmarshalJSON(bytes []byte) error {
	var typeUnmarshaller struct {
		Type string
	}

	if err := json.Unmarshal(bytes, &typeUnmarshaller); err != nil {
		return err
	}

	if typeUnmarshaller.Type == "" {
		return fmt.Errorf("missing required field 'type'")
	}

	builderFunc, ok := DefaultRegistry.Lookup(typeUnmarshaller.Type)
	if !ok {
		return fmt.Errorf("unsupported type '%s'", typeUnmarshaller.Type)
	}

	builder := builderFunc()
	if err := json.Unmarshal(bytes, builder); err != nil {
		return fmt.Errorf("unmarshal to %s: %s", typeUnmarshaller.Type, err)
	}

	c.Builder = builder
	return nil
}

// MarshalJSON will marshal a config to JSON.
func (c Config) MarshalJSON() ([]byte, error) {
	return json.Marshal(c.Builder)
}

// UnmarshalYAML will unmarshal a config from YAML.
func (c *Config) UnmarshalYAML(unmarshal func(interface{}) error) error {
	rawConfig := map[string]interface{}{}
	err := unmarshal(&rawConfig)
	if err != nil {
		return fmt.Errorf("failed to unmarshal yaml to base config: %s", err)
	}

	typeInterface, ok := rawConfig["type"]
	if !ok {
		return fmt.Errorf("missing required field 'type'")
	}

	typeString, ok := typeInterface.(string)
	if !ok {
		return fmt.Errorf("non-string type %T for field 'type'", typeInterface)
	}

	builderFunc, ok := DefaultRegistry.Lookup(typeString)
	if !ok {
		return fmt.Errorf("unsupported type '%s'", typeString)
	}

	builder := builderFunc()
	if err = unmarshal(builder); err != nil {
		return fmt.Errorf("unmarshal to %s: %s", typeString, err)
	}

	c.Builder = builder
	return nil
}

// MarshalYAML will marshal a config to YAML.
func (c Config) MarshalYAML() (interface{}, error) {
	return c.Builder, nil
}<|MERGE_RESOLUTION|>--- conflicted
+++ resolved
@@ -31,11 +31,8 @@
 	ID() string
 	Type() string
 	Build(BuildContext) ([]Operator, error)
-<<<<<<< HEAD
 	SetID(string) error
-=======
 	BuildsMultipleOps() bool
->>>>>>> 68a9e707
 }
 
 // UnmarshalJSON will unmarshal a config from JSON.
