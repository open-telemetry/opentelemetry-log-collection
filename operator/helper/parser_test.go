// Copyright The OpenTelemetry Authors
//
// Licensed under the Apache License, Version 2.0 (the "License");
// you may not use this file except in compliance with the License.
// You may obtain a copy of the License at
//
//     http://www.apache.org/licenses/LICENSE-2.0
//
// Unless required by applicable law or agreed to in writing, software
// distributed under the License is distributed on an "AS IS" BASIS,
// WITHOUT WARRANTIES OR CONDITIONS OF ANY KIND, either express or implied.
// See the License for the specific language governing permissions and
// limitations under the License.

package helper

import (
	"context"
	"fmt"
	"strings"
	"testing"
	"time"

	"github.com/mitchellh/mapstructure"
	"github.com/stretchr/testify/mock"
	"github.com/stretchr/testify/require"
	"go.uber.org/zap/zaptest"

	"github.com/open-telemetry/opentelemetry-log-collection/entry"
	"github.com/open-telemetry/opentelemetry-log-collection/operator"
	"github.com/open-telemetry/opentelemetry-log-collection/testutil"
)

func TestParserConfigMissingBase(t *testing.T) {
	config := ParserConfig{}
	context := testutil.NewBuildContext(t)
	_, err := config.Build(context)
	require.Error(t, err)
	require.Contains(t, err.Error(), "missing required `type` field.")
}

func TestParserConfigInvalidTimeParser(t *testing.T) {
	cfg := NewParserConfig("test-id", "test-type")
	f := entry.NewBodyField("timestamp")
	cfg.TimeParser = &TimeParser{
		ParseFrom:  &f,
		Layout:     "",
		LayoutType: "strptime",
	}

	_, err := cfg.Build(testutil.NewBuildContext(t))
	require.Error(t, err)
	require.Contains(t, err.Error(), "missing required configuration parameter `layout`")
}

func TestParserConfigBuildValid(t *testing.T) {
	cfg := NewParserConfig("test-id", "test-type")
	f := entry.NewBodyField("timestamp")
	cfg.TimeParser = &TimeParser{
		ParseFrom:  &f,
		Layout:     "",
		LayoutType: "native",
	}
	_, err := cfg.Build(testutil.NewBuildContext(t))
	require.NoError(t, err)
}

func TestParserMissingField(t *testing.T) {
	parser := ParserOperator{
		TransformerOperator: TransformerOperator{
			WriterOperator: WriterOperator{
				BasicOperator: BasicOperator{
					OperatorID:    "test-id",
					OperatorType:  "test-type",
					SugaredLogger: zaptest.NewLogger(t).Sugar(),
				},
			},
			OnError: DropOnError,
		},
		ParseFrom: entry.NewBodyField("test"),
	}
	parse := func(i interface{}) (interface{}, error) {
		return i, nil
	}
	ctx := context.Background()
	testEntry := entry.New()
	err := parser.ProcessWith(ctx, testEntry, parse)
	require.Error(t, err)
	require.Contains(t, err.Error(), "Entry is missing the expected parse_from field.")
}

func TestParserInvalidParse(t *testing.T) {
	buildContext := testutil.NewBuildContext(t)
	parser := ParserOperator{
		TransformerOperator: TransformerOperator{
			WriterOperator: WriterOperator{
				BasicOperator: BasicOperator{
					OperatorID:    "test-id",
					OperatorType:  "test-type",
					SugaredLogger: buildContext.Logger.SugaredLogger,
				},
			},
			OnError: DropOnError,
		},
		ParseFrom: entry.NewBodyField(),
	}
	parse := func(i interface{}) (interface{}, error) {
		return i, fmt.Errorf("parse failure")
	}
	ctx := context.Background()
	testEntry := entry.New()
	err := parser.ProcessWith(ctx, testEntry, parse)
	require.Error(t, err)
	require.Contains(t, err.Error(), "parse failure")
}

func TestParserInvalidTimeParse(t *testing.T) {
	buildContext := testutil.NewBuildContext(t)
	parser := ParserOperator{
		TransformerOperator: TransformerOperator{
			WriterOperator: WriterOperator{
				BasicOperator: BasicOperator{
					OperatorID:    "test-id",
					OperatorType:  "test-type",
					SugaredLogger: buildContext.Logger.SugaredLogger,
				},
			},
			OnError: DropOnError,
		},
		ParseFrom: entry.NewBodyField(),
		ParseTo:   entry.NewBodyField(),
		TimeParser: &TimeParser{
			ParseFrom: func() *entry.Field {
				f := entry.NewBodyField("missing-key")
				return &f
			}(),
		},
	}
	parse := func(i interface{}) (interface{}, error) {
		return i, nil
	}
	ctx := context.Background()
	testEntry := entry.New()
	err := parser.ProcessWith(ctx, testEntry, parse)
	require.Error(t, err)
	require.Contains(t, err.Error(), "time parser: log entry does not have the expected parse_from field")
}

func TestParserInvalidSeverityParse(t *testing.T) {
	buildContext := testutil.NewBuildContext(t)
	parser := ParserOperator{
		TransformerOperator: TransformerOperator{
			WriterOperator: WriterOperator{
				BasicOperator: BasicOperator{
					OperatorID:    "test-id",
					OperatorType:  "test-type",
					SugaredLogger: buildContext.Logger.SugaredLogger,
				},
			},
			OnError: DropOnError,
		},
		SeverityParser: &SeverityParser{
			ParseFrom: entry.NewBodyField("missing-key"),
		},
		ParseFrom: entry.NewBodyField(),
		ParseTo:   entry.NewBodyField(),
	}
	parse := func(i interface{}) (interface{}, error) {
		return i, nil
	}
	ctx := context.Background()
	testEntry := entry.New()
	err := parser.ProcessWith(ctx, testEntry, parse)
	require.Error(t, err)
	require.Contains(t, err.Error(), "severity parser: log entry does not have the expected parse_from field")
}

func TestParserInvalidTimeValidSeverityParse(t *testing.T) {
	buildContext := testutil.NewBuildContext(t)
	parser := ParserOperator{
		TransformerOperator: TransformerOperator{
			WriterOperator: WriterOperator{
				BasicOperator: BasicOperator{
					OperatorID:    "test-id",
					OperatorType:  "test-type",
					SugaredLogger: buildContext.Logger.SugaredLogger,
				},
			},
			OnError: DropOnError,
		},
		TimeParser: &TimeParser{
			ParseFrom: func() *entry.Field {
				f := entry.NewBodyField("missing-key")
				return &f
			}(),
		},
		SeverityParser: &SeverityParser{
			ParseFrom: entry.NewBodyField("severity"),
			Mapping: map[string]entry.Severity{
				"info": entry.Info,
			},
		},
		ParseFrom: entry.NewBodyField(),
		ParseTo:   entry.NewBodyField(),
	}
	parse := func(i interface{}) (interface{}, error) {
		return i, nil
	}
	ctx := context.Background()
	testEntry := entry.New()
	err := testEntry.Set(entry.NewBodyField("severity"), "info")
	require.NoError(t, err)

	err = parser.ProcessWith(ctx, testEntry, parse)
	require.Error(t, err)
	require.Contains(t, err.Error(), "time parser: log entry does not have the expected parse_from field")

	// But, this should have been set anyways
	require.Equal(t, entry.Info, testEntry.Severity)
}

func TestParserValidTimeInvalidSeverityParse(t *testing.T) {
	// Hawaiian Standard Time
	hst, err := time.LoadLocation("HST")
	require.NoError(t, err)

	layout := "Mon Jan 2 15:04:05 MST 2006"
	sample := "Mon Dec 8 16:05:06 HST 2020"

	expected, err := time.ParseInLocation(layout, sample, hst)
	require.NoError(t, err)

	buildContext := testutil.NewBuildContext(t)
	parser := ParserOperator{
		TransformerOperator: TransformerOperator{
			WriterOperator: WriterOperator{
				BasicOperator: BasicOperator{
					OperatorID:    "test-id",
					OperatorType:  "test-type",
					SugaredLogger: buildContext.Logger.SugaredLogger,
				},
			},
			OnError: DropOnError,
		},
		TimeParser: &TimeParser{
			ParseFrom: func() *entry.Field {
				f := entry.NewBodyField("timestamp")
				return &f
			}(),
			LayoutType: "gotime",
			Layout:     layout,
		},
		SeverityParser: &SeverityParser{
			ParseFrom: entry.NewBodyField("missing-key"),
		},
		ParseFrom: entry.NewBodyField(),
		ParseTo:   entry.NewBodyField(),
	}
	parse := func(i interface{}) (interface{}, error) {
		return i, nil
	}
	ctx := context.Background()
	testEntry := entry.New()
	err = testEntry.Set(entry.NewBodyField("timestamp"), sample)
	require.NoError(t, err)

	err = parser.ProcessWith(ctx, testEntry, parse)
	require.Error(t, err)
	require.Contains(t, err.Error(), "severity parser: log entry does not have the expected parse_from field")

	require.Equal(t, expected, testEntry.Timestamp)
}

func TestParserOutput(t *testing.T) {
	output := &testutil.Operator{}
	output.On("ID").Return("test-output")
	output.On("Process", mock.Anything, mock.Anything).Return(nil)
	buildContext := testutil.NewBuildContext(t)
	parser := ParserOperator{
		TransformerOperator: TransformerOperator{
			OnError: DropOnError,
			WriterOperator: WriterOperator{
				BasicOperator: BasicOperator{
					OperatorID:    "test-id",
					OperatorType:  "test-type",
					SugaredLogger: buildContext.Logger.SugaredLogger,
				},
				OutputOperators: []operator.Operator{output},
			},
		},
		ParseFrom: entry.NewBodyField(),
		ParseTo:   entry.NewBodyField(),
	}
	parse := func(i interface{}) (interface{}, error) {
		return i, nil
	}
	ctx := context.Background()
	testEntry := entry.New()
	err := parser.ProcessWith(ctx, testEntry, parse)
	require.NoError(t, err)
	output.AssertCalled(t, "Process", mock.Anything, mock.Anything)
}

func TestParserPreserve(t *testing.T) {
	cases := []struct {
		name       string
		cfgMod     func(*ParserConfig)
		inputBody  interface{}
		outputBody interface{}
	}{
		{
			"NoPreserve",
			func(cfg *ParserConfig) {},
			"key:value",
			map[string]interface{}{"key": "value"},
		},
		{
			"PreserveToSubkey",
			func(cfg *ParserConfig) {
				dst := entry.NewBodyField("original")
				cfg.PreserveTo = &dst
			},
			"key:value",
			map[string]interface{}{"key": "value", "original": "key:value"},
		},
		{
			"PreserveToOverwrite",
			func(cfg *ParserConfig) {
				dst := entry.NewBodyField("key")
				cfg.PreserveTo = &dst
			},
			"key:value",
			map[string]interface{}{"key": "key:value"},
		},
		{
			"PreserveToRoot",
			func(cfg *ParserConfig) {
				dst := entry.NewBodyField()
				cfg.PreserveTo = &dst
			},
			"key:value",
			"key:value",
		},
		{
			"AlternativeParseFrom",
			func(cfg *ParserConfig) {
				dst := entry.NewBodyField("source")
				cfg.PreserveTo = &dst
				cfg.ParseFrom = dst
			},
			map[string]interface{}{"source": "key:value"},
			map[string]interface{}{"source": "key:value", "key": "value"},
		},
		{
			"AlternativeParseTo",
			func(cfg *ParserConfig) {
				dst := entry.NewBodyField("original")
				cfg.PreserveTo = &dst
				cfg.ParseTo = entry.NewBodyField("source_parsed")
			},
			"key:value",
			map[string]interface{}{
				"source_parsed": map[string]interface{}{
					"key": "value",
				},
				"original": "key:value",
			},
		},
	}

	parse := func(i interface{}) (interface{}, error) {
		split := strings.Split(i.(string), ":")
		return map[string]interface{}{split[0]: split[1]}, nil
	}

	for _, tc := range cases {
		t.Run(tc.name, func(t *testing.T) {
			cfg := NewParserConfig("test-id", "test-type")
			tc.cfgMod(&cfg)

			parser, err := cfg.Build(testutil.NewBuildContext(t))
			require.NoError(t, err)

			e := entry.New()
<<<<<<< HEAD
			e.Body = tc.inputBody
=======
			e.Body = tc.inputRecord
>>>>>>> 908f8254

			err = parser.ProcessWith(context.Background(), e, parse)
			require.NoError(t, err)

<<<<<<< HEAD
			require.Equal(t, tc.outputBody, e.Body)
=======
			require.Equal(t, tc.outputRecord, e.Body)
>>>>>>> 908f8254
		})
	}
}
func NewTestParserConfig() ParserConfig {
	except := NewParserConfig("parser_config", "test_type")
	except.ParseFrom = entry.NewBodyField("from")
	except.ParseTo = entry.NewBodyField("to")
	tp := NewTimeParser()
	sp := NewSeverityParserConfig()
	sp.Mapping = map[interface{}]interface{}{
		"30":             "3xx",
		int(entry.Error): "4xx"}
	except.TimeParser = &tp
	except.SeverityParserConfig = &sp

	return except
}

func TestMapStructureDecodeParserConfigWithHook(t *testing.T) {
	except := NewTestParserConfig()
	input := map[string]interface{}{
		"id":         "parser_config",
		"type":       "test_type",
		"on_error":   "send",
		"parse_from": "$body.from",
		"parse_to":   "$body.to",
		"timestamp": map[string]interface{}{
			"layout_type": "strptime",
		},
		"severity": map[string]interface{}{
			"mapping": map[interface{}]interface{}{
				"30": "3xx",
				60:   "4xx",
			},
		},
	}

	var actual ParserConfig
	dc := &mapstructure.DecoderConfig{Result: &actual, DecodeHook: JSONUnmarshalerHook()}
	ms, err := mapstructure.NewDecoder(dc)
	require.NoError(t, err)
	err = ms.Decode(input)
	require.NoError(t, err)
	require.Equal(t, except, actual)
}

func TestMapStructureDecodeParserConfig(t *testing.T) {
	except := NewTestParserConfig()
	input := map[string]interface{}{
		"id":         "parser_config",
		"type":       "test_type",
		"on_error":   "send",
		"parse_from": entry.NewBodyField("from"),
		"parse_to":   entry.NewBodyField("to"),
		"timestamp": map[string]interface{}{
			"layout_type": "strptime",
		},
		"severity": map[string]interface{}{
			"mapping": map[interface{}]interface{}{
				"30": "3xx",
				60:   "4xx",
			},
		},
	}

	var actual ParserConfig
	err := mapstructure.Decode(input, &actual)
	require.NoError(t, err)
	require.Equal(t, except, actual)
}<|MERGE_RESOLUTION|>--- conflicted
+++ resolved
@@ -382,20 +382,11 @@
 			require.NoError(t, err)
 
 			e := entry.New()
-<<<<<<< HEAD
 			e.Body = tc.inputBody
-=======
-			e.Body = tc.inputRecord
->>>>>>> 908f8254
-
 			err = parser.ProcessWith(context.Background(), e, parse)
 			require.NoError(t, err)
 
-<<<<<<< HEAD
 			require.Equal(t, tc.outputBody, e.Body)
-=======
-			require.Equal(t, tc.outputRecord, e.Body)
->>>>>>> 908f8254
 		})
 	}
 }
